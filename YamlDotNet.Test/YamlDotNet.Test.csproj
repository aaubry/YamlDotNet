﻿<?xml version="1.0" encoding="utf-8"?>
<Project ToolsVersion="4.0" DefaultTargets="Build" xmlns="http://schemas.microsoft.com/developer/msbuild/2003">
  <Import Project="$(MSBuildExtensionsPath)\$(MSBuildToolsVersion)\Microsoft.Common.props" Condition="Exists('$(MSBuildExtensionsPath)\$(MSBuildToolsVersion)\Microsoft.Common.props')" />
  <PropertyGroup>
    <Configuration Condition=" '$(Configuration)' == '' ">Debug</Configuration>
    <Platform Condition=" '$(Platform)' == '' ">AnyCPU</Platform>
    <ProjectGuid>{A9F67018-0240-4D16-A4EA-BCB780D0AF05}</ProjectGuid>
    <OutputType>Library</OutputType>
    <AppDesignerFolder>Properties</AppDesignerFolder>
    <RootNamespace>YamlDotNet.Test</RootNamespace>
    <AssemblyName>YamlDotNet.Test</AssemblyName>
    <SignAssembly>false</SignAssembly>
    <TargetFrameworkVersion>v4.5</TargetFrameworkVersion>
    <FileAlignment>512</FileAlignment>
    <SolutionDir Condition="$(SolutionDir) == '' Or $(SolutionDir) == '*Undefined*'">..\</SolutionDir>
    <RestorePackages>true</RestorePackages>
    <ProductVersion>12.0.0</ProductVersion>
    <SchemaVersion>2.0</SchemaVersion>
  </PropertyGroup>
  <PropertyGroup Condition=" '$(Configuration)|$(Platform)' == 'Debug|AnyCPU' ">
    <DebugSymbols>true</DebugSymbols>
    <DebugType>full</DebugType>
    <Optimize>false</Optimize>
    <OutputPath>bin\Debug\</OutputPath>
    <DefineConstants>TRACE;DEBUG;TEST_DUMP</DefineConstants>
    <ErrorReport>prompt</ErrorReport>
    <WarningLevel>4</WarningLevel>
    <CustomCommands>
      <CustomCommands>
        <Command type="Custom" name="Run Unit Tests" command="mono ${SolutionDir}/../xunit/xunit.console.clr4.exe ${TargetFile}" workingdir="${TargetDir}" />
      </CustomCommands>
    </CustomCommands>
  </PropertyGroup>
  <PropertyGroup Condition=" '$(Configuration)|$(Platform)' == 'Release|AnyCPU' ">
    <DebugType>pdbonly</DebugType>
    <Optimize>true</Optimize>
    <OutputPath>bin\Release\</OutputPath>
    <DefineConstants>TRACE</DefineConstants>
    <ErrorReport>prompt</ErrorReport>
    <WarningLevel>4</WarningLevel>
  </PropertyGroup>
  <PropertyGroup Condition="'$(Configuration)|$(Platform)' == 'Release-Portable|AnyCPU'">
    <OutputPath>bin\Release-Portable\</OutputPath>
    <DefineConstants>TRACE;PORTABLE</DefineConstants>
    <Optimize>true</Optimize>
    <DebugType>pdbonly</DebugType>
    <PlatformTarget>AnyCPU</PlatformTarget>
    <ErrorReport>prompt</ErrorReport>
    <CodeAnalysisRuleSet>MinimumRecommendedRules.ruleset</CodeAnalysisRuleSet>
  </PropertyGroup>
  <ItemGroup>
    <Reference Include="FakeItEasy">
      <HintPath>..\packages\FakeItEasy.1.13.1\lib\net40\FakeItEasy.dll</HintPath>
    </Reference>
    <Reference Include="FluentAssertions">
      <HintPath>..\packages\FluentAssertions.2.1.0.0\lib\net45\FluentAssertions.dll</HintPath>
    </Reference>
    <Reference Include="System" />
    <Reference Include="System.Core" />
    <Reference Include="System.Drawing" />
    <Reference Include="System.Xml.Linq" />
    <Reference Include="System.Data.DataSetExtensions" />
    <Reference Include="Microsoft.CSharp" />
    <Reference Include="System.Data" />
    <Reference Include="System.Xml" />
    <Reference Include="xunit">
      <HintPath>..\packages\xunit.1.9.1\lib\net20\xunit.dll</HintPath>
    </Reference>
    <Reference Include="xunit.extensions">
      <HintPath>..\packages\xunit.extensions.1.9.1\lib\net20\xunit.extensions.dll</HintPath>
    </Reference>
  </ItemGroup>
  <ItemGroup>
    <Compile Include="Core\EmitterTests.cs" />
    <Compile Include="Core\EmitterTestsHelper.cs" />
    <Compile Include="Core\InsertionQueueTests.cs" />
    <Compile Include="Core\LookAheadBufferTests.cs" />
    <Compile Include="Core\EventsHelper.cs" />
    <Compile Include="Core\MarkCursorTests.cs" />
    <Compile Include="Core\ParserTests.cs" />
    <Compile Include="Core\TokenHelper.cs" />
    <Compile Include="Core\ScannerTests.cs" />
    <Compile Include="Dump.cs" />
    <Compile Include="EnumerableExtensions.cs" />
    <Compile Include="Properties\AssemblyInfo.cs" />
    <Compile Include="RepresentationModel\BinarySerlializationTests.cs" />
    <Compile Include="RepresentationModel\YamlStreamTests.cs" />
    <Compile Include="Serialization\NamingConventionTests.cs" />
    <Compile Include="Serialization\ObjectFactoryTests.cs" />
    <Compile Include="Serialization\SerializationTestHelper.cs" />
    <Compile Include="Serialization\SerializationTests.cs" />
    <Compile Include="Yaml.cs" />
  </ItemGroup>
  <ItemGroup>
    <EmbeddedResource Include="files\backreference.yaml" />
    <EmbeddedResource Include="files\backwards-alias.yaml" />
    <EmbeddedResource Include="files\dictionary.yaml" />
    <EmbeddedResource Include="files\dictionary-explicit.yaml" />
    <EmbeddedResource Include="files\fail-backreference.yaml" />
    <EmbeddedResource Include="files\forward-alias.yaml" />
    <EmbeddedResource Include="files\invalid-reference.yaml" />
    <EmbeddedResource Include="files\list.yaml" />
    <EmbeddedResource Include="files\list-explicit.yaml" />
    <EmbeddedResource Include="files\list-of-dictionaries.yaml" />
    <EmbeddedResource Include="files\local-tags.yaml" />
    <EmbeddedResource Include="files\tags.yaml" />
    <EmbeddedResource Include="files\01-directives.yaml" />
    <EmbeddedResource Include="files\10-mixed-nodes-in-sequence.yaml" />
    <EmbeddedResource Include="files\11-mixed-nodes-in-mapping.yaml" />
    <EmbeddedResource Include="files\12-compact-sequence.yaml" />
    <EmbeddedResource Include="files\13-compact-mapping.yaml" />
    <EmbeddedResource Include="files\14-mapping-wo-indent.yaml" />
    <EmbeddedResource Include="files\02-scalar-in-imp-doc.yaml" />
    <EmbeddedResource Include="files\03-scalar-in-exp-doc.yaml" />
    <EmbeddedResource Include="files\04-scalars-in-multi-docs.yaml" />
    <EmbeddedResource Include="files\05-circular-sequence.yaml" />
    <EmbeddedResource Include="files\06-float-tag.yaml" />
    <EmbeddedResource Include="files\07-scalar-styles.yaml" />
    <EmbeddedResource Include="files\08-flow-sequence.yaml" />
    <EmbeddedResource Include="files\09-flow-mapping.yaml" />
    <EmbeddedResource Include="files\convertible.template" />
    <EmbeddedResource Include="files\explicit-type.template" />
<<<<<<< HEAD
    <EmbeddedResource Include="files\guid.yaml" />
=======
    <EmbeddedResource Include="files\ordered-properties.yaml" />
>>>>>>> c27f6b8a
    <None Include="packages.config" />
  </ItemGroup>
  <ItemGroup>
    <ProjectReference Include="..\YamlDotNet\YamlDotNet.csproj">
      <Project>{BF32DE1B-6276-4341-B212-F8862ADBBA7A}</Project>
      <Name>YamlDotNet</Name>
    </ProjectReference>
  </ItemGroup>
  <ItemGroup>
    <Service Include="{82A7F48D-3B50-4B1E-B82E-3ADA8210C358}" />
  </ItemGroup>
  <Import Project="$(MSBuildToolsPath)\Microsoft.CSharp.targets" />
  <!-- To modify your build process, add your task inside one of the targets below and uncomment it. 
       Other similar extension points exist, see Microsoft.Common.targets.
  <Target Name="BeforeBuild">
  </Target>
  <Target Name="AfterBuild">
  </Target>
  -->
</Project><|MERGE_RESOLUTION|>--- conflicted
+++ resolved
@@ -1,147 +1,144 @@
-﻿<?xml version="1.0" encoding="utf-8"?>
-<Project ToolsVersion="4.0" DefaultTargets="Build" xmlns="http://schemas.microsoft.com/developer/msbuild/2003">
-  <Import Project="$(MSBuildExtensionsPath)\$(MSBuildToolsVersion)\Microsoft.Common.props" Condition="Exists('$(MSBuildExtensionsPath)\$(MSBuildToolsVersion)\Microsoft.Common.props')" />
-  <PropertyGroup>
-    <Configuration Condition=" '$(Configuration)' == '' ">Debug</Configuration>
-    <Platform Condition=" '$(Platform)' == '' ">AnyCPU</Platform>
-    <ProjectGuid>{A9F67018-0240-4D16-A4EA-BCB780D0AF05}</ProjectGuid>
-    <OutputType>Library</OutputType>
-    <AppDesignerFolder>Properties</AppDesignerFolder>
-    <RootNamespace>YamlDotNet.Test</RootNamespace>
-    <AssemblyName>YamlDotNet.Test</AssemblyName>
-    <SignAssembly>false</SignAssembly>
-    <TargetFrameworkVersion>v4.5</TargetFrameworkVersion>
-    <FileAlignment>512</FileAlignment>
-    <SolutionDir Condition="$(SolutionDir) == '' Or $(SolutionDir) == '*Undefined*'">..\</SolutionDir>
-    <RestorePackages>true</RestorePackages>
-    <ProductVersion>12.0.0</ProductVersion>
-    <SchemaVersion>2.0</SchemaVersion>
-  </PropertyGroup>
-  <PropertyGroup Condition=" '$(Configuration)|$(Platform)' == 'Debug|AnyCPU' ">
-    <DebugSymbols>true</DebugSymbols>
-    <DebugType>full</DebugType>
-    <Optimize>false</Optimize>
-    <OutputPath>bin\Debug\</OutputPath>
-    <DefineConstants>TRACE;DEBUG;TEST_DUMP</DefineConstants>
-    <ErrorReport>prompt</ErrorReport>
-    <WarningLevel>4</WarningLevel>
-    <CustomCommands>
-      <CustomCommands>
-        <Command type="Custom" name="Run Unit Tests" command="mono ${SolutionDir}/../xunit/xunit.console.clr4.exe ${TargetFile}" workingdir="${TargetDir}" />
-      </CustomCommands>
-    </CustomCommands>
-  </PropertyGroup>
-  <PropertyGroup Condition=" '$(Configuration)|$(Platform)' == 'Release|AnyCPU' ">
-    <DebugType>pdbonly</DebugType>
-    <Optimize>true</Optimize>
-    <OutputPath>bin\Release\</OutputPath>
-    <DefineConstants>TRACE</DefineConstants>
-    <ErrorReport>prompt</ErrorReport>
-    <WarningLevel>4</WarningLevel>
-  </PropertyGroup>
-  <PropertyGroup Condition="'$(Configuration)|$(Platform)' == 'Release-Portable|AnyCPU'">
-    <OutputPath>bin\Release-Portable\</OutputPath>
-    <DefineConstants>TRACE;PORTABLE</DefineConstants>
-    <Optimize>true</Optimize>
-    <DebugType>pdbonly</DebugType>
-    <PlatformTarget>AnyCPU</PlatformTarget>
-    <ErrorReport>prompt</ErrorReport>
-    <CodeAnalysisRuleSet>MinimumRecommendedRules.ruleset</CodeAnalysisRuleSet>
-  </PropertyGroup>
-  <ItemGroup>
-    <Reference Include="FakeItEasy">
-      <HintPath>..\packages\FakeItEasy.1.13.1\lib\net40\FakeItEasy.dll</HintPath>
-    </Reference>
-    <Reference Include="FluentAssertions">
-      <HintPath>..\packages\FluentAssertions.2.1.0.0\lib\net45\FluentAssertions.dll</HintPath>
-    </Reference>
-    <Reference Include="System" />
-    <Reference Include="System.Core" />
-    <Reference Include="System.Drawing" />
-    <Reference Include="System.Xml.Linq" />
-    <Reference Include="System.Data.DataSetExtensions" />
-    <Reference Include="Microsoft.CSharp" />
-    <Reference Include="System.Data" />
-    <Reference Include="System.Xml" />
-    <Reference Include="xunit">
-      <HintPath>..\packages\xunit.1.9.1\lib\net20\xunit.dll</HintPath>
-    </Reference>
-    <Reference Include="xunit.extensions">
-      <HintPath>..\packages\xunit.extensions.1.9.1\lib\net20\xunit.extensions.dll</HintPath>
-    </Reference>
-  </ItemGroup>
-  <ItemGroup>
-    <Compile Include="Core\EmitterTests.cs" />
-    <Compile Include="Core\EmitterTestsHelper.cs" />
-    <Compile Include="Core\InsertionQueueTests.cs" />
-    <Compile Include="Core\LookAheadBufferTests.cs" />
-    <Compile Include="Core\EventsHelper.cs" />
-    <Compile Include="Core\MarkCursorTests.cs" />
-    <Compile Include="Core\ParserTests.cs" />
-    <Compile Include="Core\TokenHelper.cs" />
-    <Compile Include="Core\ScannerTests.cs" />
-    <Compile Include="Dump.cs" />
-    <Compile Include="EnumerableExtensions.cs" />
-    <Compile Include="Properties\AssemblyInfo.cs" />
-    <Compile Include="RepresentationModel\BinarySerlializationTests.cs" />
-    <Compile Include="RepresentationModel\YamlStreamTests.cs" />
-    <Compile Include="Serialization\NamingConventionTests.cs" />
-    <Compile Include="Serialization\ObjectFactoryTests.cs" />
-    <Compile Include="Serialization\SerializationTestHelper.cs" />
-    <Compile Include="Serialization\SerializationTests.cs" />
-    <Compile Include="Yaml.cs" />
-  </ItemGroup>
-  <ItemGroup>
-    <EmbeddedResource Include="files\backreference.yaml" />
-    <EmbeddedResource Include="files\backwards-alias.yaml" />
-    <EmbeddedResource Include="files\dictionary.yaml" />
-    <EmbeddedResource Include="files\dictionary-explicit.yaml" />
-    <EmbeddedResource Include="files\fail-backreference.yaml" />
-    <EmbeddedResource Include="files\forward-alias.yaml" />
-    <EmbeddedResource Include="files\invalid-reference.yaml" />
-    <EmbeddedResource Include="files\list.yaml" />
-    <EmbeddedResource Include="files\list-explicit.yaml" />
-    <EmbeddedResource Include="files\list-of-dictionaries.yaml" />
-    <EmbeddedResource Include="files\local-tags.yaml" />
-    <EmbeddedResource Include="files\tags.yaml" />
-    <EmbeddedResource Include="files\01-directives.yaml" />
-    <EmbeddedResource Include="files\10-mixed-nodes-in-sequence.yaml" />
-    <EmbeddedResource Include="files\11-mixed-nodes-in-mapping.yaml" />
-    <EmbeddedResource Include="files\12-compact-sequence.yaml" />
-    <EmbeddedResource Include="files\13-compact-mapping.yaml" />
-    <EmbeddedResource Include="files\14-mapping-wo-indent.yaml" />
-    <EmbeddedResource Include="files\02-scalar-in-imp-doc.yaml" />
-    <EmbeddedResource Include="files\03-scalar-in-exp-doc.yaml" />
-    <EmbeddedResource Include="files\04-scalars-in-multi-docs.yaml" />
-    <EmbeddedResource Include="files\05-circular-sequence.yaml" />
-    <EmbeddedResource Include="files\06-float-tag.yaml" />
-    <EmbeddedResource Include="files\07-scalar-styles.yaml" />
-    <EmbeddedResource Include="files\08-flow-sequence.yaml" />
-    <EmbeddedResource Include="files\09-flow-mapping.yaml" />
-    <EmbeddedResource Include="files\convertible.template" />
-    <EmbeddedResource Include="files\explicit-type.template" />
-<<<<<<< HEAD
-    <EmbeddedResource Include="files\guid.yaml" />
-=======
-    <EmbeddedResource Include="files\ordered-properties.yaml" />
->>>>>>> c27f6b8a
-    <None Include="packages.config" />
-  </ItemGroup>
-  <ItemGroup>
-    <ProjectReference Include="..\YamlDotNet\YamlDotNet.csproj">
-      <Project>{BF32DE1B-6276-4341-B212-F8862ADBBA7A}</Project>
-      <Name>YamlDotNet</Name>
-    </ProjectReference>
-  </ItemGroup>
-  <ItemGroup>
-    <Service Include="{82A7F48D-3B50-4B1E-B82E-3ADA8210C358}" />
-  </ItemGroup>
-  <Import Project="$(MSBuildToolsPath)\Microsoft.CSharp.targets" />
-  <!-- To modify your build process, add your task inside one of the targets below and uncomment it. 
-       Other similar extension points exist, see Microsoft.Common.targets.
-  <Target Name="BeforeBuild">
-  </Target>
-  <Target Name="AfterBuild">
-  </Target>
-  -->
+﻿<?xml version="1.0" encoding="utf-8"?>
+<Project ToolsVersion="4.0" DefaultTargets="Build" xmlns="http://schemas.microsoft.com/developer/msbuild/2003">
+  <Import Project="$(MSBuildExtensionsPath)\$(MSBuildToolsVersion)\Microsoft.Common.props" Condition="Exists('$(MSBuildExtensionsPath)\$(MSBuildToolsVersion)\Microsoft.Common.props')" />
+  <PropertyGroup>
+    <Configuration Condition=" '$(Configuration)' == '' ">Debug</Configuration>
+    <Platform Condition=" '$(Platform)' == '' ">AnyCPU</Platform>
+    <ProjectGuid>{A9F67018-0240-4D16-A4EA-BCB780D0AF05}</ProjectGuid>
+    <OutputType>Library</OutputType>
+    <AppDesignerFolder>Properties</AppDesignerFolder>
+    <RootNamespace>YamlDotNet.Test</RootNamespace>
+    <AssemblyName>YamlDotNet.Test</AssemblyName>
+    <SignAssembly>false</SignAssembly>
+    <TargetFrameworkVersion>v4.5</TargetFrameworkVersion>
+    <FileAlignment>512</FileAlignment>
+    <SolutionDir Condition="$(SolutionDir) == '' Or $(SolutionDir) == '*Undefined*'">..\</SolutionDir>
+    <RestorePackages>true</RestorePackages>
+    <ProductVersion>12.0.0</ProductVersion>
+    <SchemaVersion>2.0</SchemaVersion>
+  </PropertyGroup>
+  <PropertyGroup Condition=" '$(Configuration)|$(Platform)' == 'Debug|AnyCPU' ">
+    <DebugSymbols>true</DebugSymbols>
+    <DebugType>full</DebugType>
+    <Optimize>false</Optimize>
+    <OutputPath>bin\Debug\</OutputPath>
+    <DefineConstants>TRACE;DEBUG;TEST_DUMP</DefineConstants>
+    <ErrorReport>prompt</ErrorReport>
+    <WarningLevel>4</WarningLevel>
+    <CustomCommands>
+      <CustomCommands>
+        <Command type="Custom" name="Run Unit Tests" command="mono ${SolutionDir}/../xunit/xunit.console.clr4.exe ${TargetFile}" workingdir="${TargetDir}" />
+      </CustomCommands>
+    </CustomCommands>
+  </PropertyGroup>
+  <PropertyGroup Condition=" '$(Configuration)|$(Platform)' == 'Release|AnyCPU' ">
+    <DebugType>pdbonly</DebugType>
+    <Optimize>true</Optimize>
+    <OutputPath>bin\Release\</OutputPath>
+    <DefineConstants>TRACE</DefineConstants>
+    <ErrorReport>prompt</ErrorReport>
+    <WarningLevel>4</WarningLevel>
+  </PropertyGroup>
+  <PropertyGroup Condition="'$(Configuration)|$(Platform)' == 'Release-Portable|AnyCPU'">
+    <OutputPath>bin\Release-Portable\</OutputPath>
+    <DefineConstants>TRACE;PORTABLE</DefineConstants>
+    <Optimize>true</Optimize>
+    <DebugType>pdbonly</DebugType>
+    <PlatformTarget>AnyCPU</PlatformTarget>
+    <ErrorReport>prompt</ErrorReport>
+    <CodeAnalysisRuleSet>MinimumRecommendedRules.ruleset</CodeAnalysisRuleSet>
+  </PropertyGroup>
+  <ItemGroup>
+    <Reference Include="FakeItEasy">
+      <HintPath>..\packages\FakeItEasy.1.13.1\lib\net40\FakeItEasy.dll</HintPath>
+    </Reference>
+    <Reference Include="FluentAssertions">
+      <HintPath>..\packages\FluentAssertions.2.1.0.0\lib\net45\FluentAssertions.dll</HintPath>
+    </Reference>
+    <Reference Include="System" />
+    <Reference Include="System.Core" />
+    <Reference Include="System.Drawing" />
+    <Reference Include="System.Xml.Linq" />
+    <Reference Include="System.Data.DataSetExtensions" />
+    <Reference Include="Microsoft.CSharp" />
+    <Reference Include="System.Data" />
+    <Reference Include="System.Xml" />
+    <Reference Include="xunit">
+      <HintPath>..\packages\xunit.1.9.1\lib\net20\xunit.dll</HintPath>
+    </Reference>
+    <Reference Include="xunit.extensions">
+      <HintPath>..\packages\xunit.extensions.1.9.1\lib\net20\xunit.extensions.dll</HintPath>
+    </Reference>
+  </ItemGroup>
+  <ItemGroup>
+    <Compile Include="Core\EmitterTests.cs" />
+    <Compile Include="Core\EmitterTestsHelper.cs" />
+    <Compile Include="Core\InsertionQueueTests.cs" />
+    <Compile Include="Core\LookAheadBufferTests.cs" />
+    <Compile Include="Core\EventsHelper.cs" />
+    <Compile Include="Core\MarkCursorTests.cs" />
+    <Compile Include="Core\ParserTests.cs" />
+    <Compile Include="Core\TokenHelper.cs" />
+    <Compile Include="Core\ScannerTests.cs" />
+    <Compile Include="Dump.cs" />
+    <Compile Include="EnumerableExtensions.cs" />
+    <Compile Include="Properties\AssemblyInfo.cs" />
+    <Compile Include="RepresentationModel\BinarySerlializationTests.cs" />
+    <Compile Include="RepresentationModel\YamlStreamTests.cs" />
+    <Compile Include="Serialization\NamingConventionTests.cs" />
+    <Compile Include="Serialization\ObjectFactoryTests.cs" />
+    <Compile Include="Serialization\SerializationTestHelper.cs" />
+    <Compile Include="Serialization\SerializationTests.cs" />
+    <Compile Include="Yaml.cs" />
+  </ItemGroup>
+  <ItemGroup>
+    <EmbeddedResource Include="files\backreference.yaml" />
+    <EmbeddedResource Include="files\backwards-alias.yaml" />
+    <EmbeddedResource Include="files\dictionary.yaml" />
+    <EmbeddedResource Include="files\dictionary-explicit.yaml" />
+    <EmbeddedResource Include="files\fail-backreference.yaml" />
+    <EmbeddedResource Include="files\forward-alias.yaml" />
+    <EmbeddedResource Include="files\invalid-reference.yaml" />
+    <EmbeddedResource Include="files\list.yaml" />
+    <EmbeddedResource Include="files\list-explicit.yaml" />
+    <EmbeddedResource Include="files\list-of-dictionaries.yaml" />
+    <EmbeddedResource Include="files\local-tags.yaml" />
+    <EmbeddedResource Include="files\tags.yaml" />
+    <EmbeddedResource Include="files\01-directives.yaml" />
+    <EmbeddedResource Include="files\10-mixed-nodes-in-sequence.yaml" />
+    <EmbeddedResource Include="files\11-mixed-nodes-in-mapping.yaml" />
+    <EmbeddedResource Include="files\12-compact-sequence.yaml" />
+    <EmbeddedResource Include="files\13-compact-mapping.yaml" />
+    <EmbeddedResource Include="files\14-mapping-wo-indent.yaml" />
+    <EmbeddedResource Include="files\02-scalar-in-imp-doc.yaml" />
+    <EmbeddedResource Include="files\03-scalar-in-exp-doc.yaml" />
+    <EmbeddedResource Include="files\04-scalars-in-multi-docs.yaml" />
+    <EmbeddedResource Include="files\05-circular-sequence.yaml" />
+    <EmbeddedResource Include="files\06-float-tag.yaml" />
+    <EmbeddedResource Include="files\07-scalar-styles.yaml" />
+    <EmbeddedResource Include="files\08-flow-sequence.yaml" />
+    <EmbeddedResource Include="files\09-flow-mapping.yaml" />
+    <EmbeddedResource Include="files\convertible.template" />
+    <EmbeddedResource Include="files\explicit-type.template" />
+    <EmbeddedResource Include="files\guid.yaml" />
+    <EmbeddedResource Include="files\ordered-properties.yaml" />
+    <None Include="packages.config" />
+  </ItemGroup>
+  <ItemGroup>
+    <ProjectReference Include="..\YamlDotNet\YamlDotNet.csproj">
+      <Project>{BF32DE1B-6276-4341-B212-F8862ADBBA7A}</Project>
+      <Name>YamlDotNet</Name>
+    </ProjectReference>
+  </ItemGroup>
+  <ItemGroup>
+    <Service Include="{82A7F48D-3B50-4B1E-B82E-3ADA8210C358}" />
+  </ItemGroup>
+  <Import Project="$(MSBuildToolsPath)\Microsoft.CSharp.targets" />
+  <!-- To modify your build process, add your task inside one of the targets below and uncomment it. 
+       Other similar extension points exist, see Microsoft.Common.targets.
+  <Target Name="BeforeBuild">
+  </Target>
+  <Target Name="AfterBuild">
+  </Target>
+  -->
 </Project>