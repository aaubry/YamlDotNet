//  This file is part of YamlDotNet - A .NET library for YAML.
//  Copyright (c) Antoine Aubry and contributors
//  Copyright (c) 2011 Andy Pickett

//  Permission is hereby granted, free of charge, to any person obtaining a copy of
//  this software and associated documentation files (the "Software"), to deal in
//  the Software without restriction, including without limitation the rights to
//  use, copy, modify, merge, publish, distribute, sublicense, and/or sell copies
//  of the Software, and to permit persons to whom the Software is furnished to do
//  so, subject to the following conditions:

//  The above copyright notice and this permission notice shall be included in all
//  copies or substantial portions of the Software.

//  THE SOFTWARE IS PROVIDED "AS IS", WITHOUT WARRANTY OF ANY KIND, EXPRESS OR
//  IMPLIED, INCLUDING BUT NOT LIMITED TO THE WARRANTIES OF MERCHANTABILITY,
//  FITNESS FOR A PARTICULAR PURPOSE AND NONINFRINGEMENT. IN NO EVENT SHALL THE
//  AUTHORS OR COPYRIGHT HOLDERS BE LIABLE FOR ANY CLAIM, DAMAGES OR OTHER
//  LIABILITY, WHETHER IN AN ACTION OF CONTRACT, TORT OR OTHERWISE, ARISING FROM,
//  OUT OF OR IN CONNECTION WITH THE SOFTWARE OR THE USE OR OTHER DEALINGS IN THE
//  SOFTWARE.

using System;
using System.Collections.Generic;
using System.Text;
using YamlDotNet.Core;
using YamlDotNet.Core.Events;
using YamlDotNet.Helpers;
using YamlDotNet.Serialization;
using YamlDotNet.Helpers;
using static YamlDotNet.Core.HashCode;

namespace YamlDotNet.RepresentationModel
{
    /// <summary>
    /// Represents a mapping node in the YAML document.
    /// </summary>
    [Serializable]
    public sealed class YamlMappingNode : YamlNode, IEnumerable<KeyValuePair<YamlNode, YamlNode>>, IYamlConvertible
    {
<<<<<<< HEAD
        private readonly IDictionary<YamlNode, YamlNode> children = new OrderedYamlDictionary();
=======
        private readonly IOrderedDictionary<YamlNode, YamlNode> children = new OrderedDictionary<YamlNode, YamlNode>();
>>>>>>> 169bf0cf

        /// <summary>
        /// Gets the children of the current node.
        /// </summary>
        /// <value>The children.</value>
        public IOrderedDictionary<YamlNode, YamlNode> Children
        {
            get
            {
                return children;
            }
        }

        /// <summary>
        /// Gets or sets the style of the node.
        /// </summary>
        /// <value>The style.</value>
        public MappingStyle Style { get; set; }

        /// <summary>
        /// Initializes a new instance of the <see cref="YamlMappingNode"/> class.
        /// </summary>
        internal YamlMappingNode(IParser parser, DocumentLoadingState state)
        {
            Load(parser, state);
        }

        private void Load(IParser parser, DocumentLoadingState state)
        {
            var mapping = parser.Consume<MappingStart>();
            Load(mapping, state);
            Style = mapping.Style;

            bool hasUnresolvedAliases = false;
            while (!parser.TryConsume<MappingEnd>(out var _))
            {
                var key = ParseNode(parser, state);
                var value = ParseNode(parser, state);

                try
                {
                    children.Add(key, value);
                }
                catch (ArgumentException err)
                {
                    throw new YamlException(key.Start, key.End, "Duplicate key", err);
                }

                hasUnresolvedAliases |= key is YamlAliasNode || value is YamlAliasNode;
            }

            if (hasUnresolvedAliases)
            {
                state.AddNodeWithUnresolvedAliases(this);
            }
        }

        /// <summary>
        /// Initializes a new instance of the <see cref="YamlMappingNode"/> class.
        /// </summary>
        public YamlMappingNode()
        {
        }

        /// <summary>
        /// Initializes a new instance of the <see cref="YamlMappingNode"/> class.
        /// </summary>
        public YamlMappingNode(params KeyValuePair<YamlNode, YamlNode>[] children)
            : this((IEnumerable<KeyValuePair<YamlNode, YamlNode>>)children)
        {
        }

        /// <summary>
        /// Initializes a new instance of the <see cref="YamlMappingNode"/> class.
        /// </summary>
        public YamlMappingNode(IEnumerable<KeyValuePair<YamlNode, YamlNode>> children)
        {
            foreach (var child in children)
            {
                this.children.Add(child);
            }
        }

        /// <summary>
        /// Initializes a new instance of the <see cref="YamlMappingNode"/> class.
        /// </summary>
        /// <param name="children">A sequence of <see cref="YamlNode"/> where even elements are keys and odd elements are values.</param>
        public YamlMappingNode(params YamlNode[] children)
            : this((IEnumerable<YamlNode>)children)
        {
        }

        /// <summary>
        /// Initializes a new instance of the <see cref="YamlMappingNode"/> class.
        /// </summary>
        /// <param name="children">A sequence of <see cref="YamlNode"/> where even elements are keys and odd elements are values.</param>
        public YamlMappingNode(IEnumerable<YamlNode> children)
        {
            using (var enumerator = children.GetEnumerator())
            {
                while (enumerator.MoveNext())
                {
                    var key = enumerator.Current;
                    if (!enumerator.MoveNext())
                    {
                        throw new ArgumentException("When constructing a mapping node with a sequence, the number of elements of the sequence must be even.");
                    }

                    Add(key, enumerator.Current);
                }
            }
        }

        /// <summary>
        /// Adds the specified mapping to the <see cref="Children"/> collection.
        /// </summary>
        /// <param name="key">The key node.</param>
        /// <param name="value">The value node.</param>
        public void Add(YamlNode key, YamlNode value)
        {
            children.Add(key, value);
        }

        /// <summary>
        /// Adds the specified mapping to the <see cref="Children"/> collection.
        /// </summary>
        /// <param name="key">The key node.</param>
        /// <param name="value">The value node.</param>
        public void Add(string key, YamlNode value)
        {
            children.Add(new YamlScalarNode(key), value);
        }

        /// <summary>
        /// Adds the specified mapping to the <see cref="Children"/> collection.
        /// </summary>
        /// <param name="key">The key node.</param>
        /// <param name="value">The value node.</param>
        public void Add(YamlNode key, string value)
        {
            children.Add(key, new YamlScalarNode(value));
        }

        /// <summary>
        /// Adds the specified mapping to the <see cref="Children"/> collection.
        /// </summary>
        /// <param name="key">The key node.</param>
        /// <param name="value">The value node.</param>
        public void Add(string key, string value)
        {
            children.Add(new YamlScalarNode(key), new YamlScalarNode(value));
        }

        /// <summary>
        /// Resolves the aliases that could not be resolved when the node was created.
        /// </summary>
        /// <param name="state">The state of the document.</param>
        internal override void ResolveAliases(DocumentLoadingState state)
        {
            Dictionary<YamlNode, YamlNode>? keysToUpdate = null;
            Dictionary<YamlNode, YamlNode>? valuesToUpdate = null;
            foreach (var entry in children)
            {
                if (entry.Key is YamlAliasNode)
                {
                    if (keysToUpdate == null)
                    {
                        keysToUpdate = new Dictionary<YamlNode, YamlNode>();
                    }
                    // TODO: The representation model should be redesigned, because here the anchor could be null but that would be invalid YAML
                    keysToUpdate.Add(entry.Key, state.GetNode(entry.Key.Anchor!, entry.Key.Start, entry.Key.End));
                }
                if (entry.Value is YamlAliasNode)
                {
                    if (valuesToUpdate == null)
                    {
                        valuesToUpdate = new Dictionary<YamlNode, YamlNode>();
                    }
                    // TODO: The representation model should be redesigned, because here the anchor could be null but that would be invalid YAML
                    valuesToUpdate.Add(entry.Key, state.GetNode(entry.Value.Anchor!, entry.Value.Start, entry.Value.End));
                }
            }
            if (valuesToUpdate != null)
            {
                foreach (var entry in valuesToUpdate)
                {
                    children[entry.Key] = entry.Value;
                }
            }
            if (keysToUpdate != null)
            {
                foreach (var entry in keysToUpdate)
                {
                    YamlNode value = children[entry.Key];
                    children.Remove(entry.Key);
                    children.Add(entry.Value, value);
                }
            }
        }

        /// <summary>
        /// Saves the current node to the specified emitter.
        /// </summary>
        /// <param name="emitter">The emitter where the node is to be saved.</param>
        /// <param name="state">The state.</param>
        internal override void Emit(IEmitter emitter, EmitterState state)
        {
            emitter.Emit(new MappingStart(Anchor, Tag, true, Style));
            foreach (var entry in children)
            {
                entry.Key.Save(emitter, state);
                entry.Value.Save(emitter, state);
            }
            emitter.Emit(new MappingEnd());
        }

        /// <summary>
        /// Accepts the specified visitor by calling the appropriate Visit method on it.
        /// </summary>
        /// <param name="visitor">
        /// A <see cref="IYamlVisitor"/>.
        /// </param>
        public override void Accept(IYamlVisitor visitor)
        {
            visitor.Visit(this);
        }

        /// <summary />
        public override bool Equals(object? obj)
        {
            var other = obj as YamlMappingNode;
            var areEqual = other != null
                && Equals(Tag, other.Tag)
                && children.Count == other.children.Count;

            if (!areEqual)
            {
                return false;
            }

            foreach (var entry in children)
            {
                if (!other!.children.TryGetValue(entry.Key, out var otherNode) || !Equals(entry.Value, otherNode))
                {
                    return false;
                }
            }

            return true;
        }

        /// <summary>
        /// Serves as a hash function for a particular type.
        /// </summary>
        /// <returns>
        /// A hash code for the current <see cref="T:System.Object"/>.
        /// </returns>
        public override int GetHashCode()
        {
            var hashCode = base.GetHashCode();

            foreach (var entry in children)
            {
                hashCode = CombineHashCodes(hashCode, entry.Key);
                hashCode = CombineHashCodes(hashCode, entry.Value);
            }
            return hashCode;
        }

        /// <summary>
        /// Recursively enumerates all the nodes from the document, starting on the current node,
        /// and throwing <see cref="MaximumRecursionLevelReachedException"/>
        /// if <see cref="RecursionLevel.Maximum"/> is reached.
        /// </summary>
        internal override IEnumerable<YamlNode> SafeAllNodes(RecursionLevel level)
        {
            level.Increment();
            yield return this;
            foreach (var child in children)
            {
                foreach (var node in child.Key.SafeAllNodes(level))
                {
                    yield return node;
                }
                foreach (var node in child.Value.SafeAllNodes(level))
                {
                    yield return node;
                }
            }
            level.Decrement();
        }

        /// <summary>
        /// Gets the type of node.
        /// </summary>
        public override YamlNodeType NodeType
        {
            get { return YamlNodeType.Mapping; }
        }

        /// <summary>
        /// Returns a <see cref="System.String"/> that represents this instance.
        /// </summary>
        /// <returns>
        /// A <see cref="System.String"/> that represents this instance.
        /// </returns>
        internal override string ToString(RecursionLevel level)
        {
            if (!level.TryIncrement())
            {
                return MaximumRecursionLevelReachedToStringValue;
            }

            var text = new StringBuilder("{ ");

            foreach (var child in children)
            {
                if (text.Length > 2)
                {
                    text.Append(", ");
                }
                text.Append("{ ").Append(child.Key.ToString(level)).Append(", ").Append(child.Value.ToString(level)).Append(" }");
            }

            text.Append(" }");

            level.Decrement();

            return text.ToString();
        }

        #region IEnumerable<KeyValuePair<YamlNode,YamlNode>> Members

        /// <summary />
        public IEnumerator<KeyValuePair<YamlNode, YamlNode>> GetEnumerator()
        {
            return children.GetEnumerator();
        }

        #endregion

        #region IEnumerable Members

        System.Collections.IEnumerator System.Collections.IEnumerable.GetEnumerator()
        {
            return GetEnumerator();
        }

        #endregion

        void IYamlConvertible.Read(IParser parser, Type expectedType, ObjectDeserializer nestedObjectDeserializer)
        {
            Load(parser, new DocumentLoadingState());
        }

        void IYamlConvertible.Write(IEmitter emitter, ObjectSerializer nestedObjectSerializer)
        {
            Emit(emitter, new EmitterState());
        }

        /// <summary>
        /// Creates a <see cref="YamlMappingNode" /> containing a key-value pair for each property of the specified object.
        /// </summary>
        public static YamlMappingNode FromObject(object mapping)
        {
            if (mapping == null)
            {
                throw new ArgumentNullException(nameof(mapping));
            }

            var result = new YamlMappingNode();
            foreach (var property in mapping.GetType().GetPublicProperties())
            {
                // CanRead == true => GetGetMethod() != null
                if (property.CanRead && property.GetGetMethod(false)!.GetParameters().Length == 0)
                {
                    var value = property.GetValue(mapping, null);
                    if (!(value is YamlNode valueNode))
                    {
                        var valueAsString = Convert.ToString(value);
                        valueNode = valueAsString ?? string.Empty;
                    }
                    result.Add(property.Name, valueNode);
                }
            }
            return result;
        }
    }
}<|MERGE_RESOLUTION|>--- conflicted
+++ resolved
@@ -1,434 +1,430 @@
-//  This file is part of YamlDotNet - A .NET library for YAML.
-//  Copyright (c) Antoine Aubry and contributors
-//  Copyright (c) 2011 Andy Pickett
-
-//  Permission is hereby granted, free of charge, to any person obtaining a copy of
-//  this software and associated documentation files (the "Software"), to deal in
-//  the Software without restriction, including without limitation the rights to
-//  use, copy, modify, merge, publish, distribute, sublicense, and/or sell copies
-//  of the Software, and to permit persons to whom the Software is furnished to do
-//  so, subject to the following conditions:
-
-//  The above copyright notice and this permission notice shall be included in all
-//  copies or substantial portions of the Software.
-
-//  THE SOFTWARE IS PROVIDED "AS IS", WITHOUT WARRANTY OF ANY KIND, EXPRESS OR
-//  IMPLIED, INCLUDING BUT NOT LIMITED TO THE WARRANTIES OF MERCHANTABILITY,
-//  FITNESS FOR A PARTICULAR PURPOSE AND NONINFRINGEMENT. IN NO EVENT SHALL THE
-//  AUTHORS OR COPYRIGHT HOLDERS BE LIABLE FOR ANY CLAIM, DAMAGES OR OTHER
-//  LIABILITY, WHETHER IN AN ACTION OF CONTRACT, TORT OR OTHERWISE, ARISING FROM,
-//  OUT OF OR IN CONNECTION WITH THE SOFTWARE OR THE USE OR OTHER DEALINGS IN THE
-//  SOFTWARE.
-
-using System;
-using System.Collections.Generic;
-using System.Text;
-using YamlDotNet.Core;
-using YamlDotNet.Core.Events;
-using YamlDotNet.Helpers;
-using YamlDotNet.Serialization;
-using YamlDotNet.Helpers;
-using static YamlDotNet.Core.HashCode;
-
-namespace YamlDotNet.RepresentationModel
-{
-    /// <summary>
-    /// Represents a mapping node in the YAML document.
-    /// </summary>
-    [Serializable]
-    public sealed class YamlMappingNode : YamlNode, IEnumerable<KeyValuePair<YamlNode, YamlNode>>, IYamlConvertible
-    {
-<<<<<<< HEAD
-        private readonly IDictionary<YamlNode, YamlNode> children = new OrderedYamlDictionary();
-=======
-        private readonly IOrderedDictionary<YamlNode, YamlNode> children = new OrderedDictionary<YamlNode, YamlNode>();
->>>>>>> 169bf0cf
-
-        /// <summary>
-        /// Gets the children of the current node.
-        /// </summary>
-        /// <value>The children.</value>
-        public IOrderedDictionary<YamlNode, YamlNode> Children
-        {
-            get
-            {
-                return children;
-            }
-        }
-
-        /// <summary>
-        /// Gets or sets the style of the node.
-        /// </summary>
-        /// <value>The style.</value>
-        public MappingStyle Style { get; set; }
-
-        /// <summary>
-        /// Initializes a new instance of the <see cref="YamlMappingNode"/> class.
-        /// </summary>
-        internal YamlMappingNode(IParser parser, DocumentLoadingState state)
-        {
-            Load(parser, state);
-        }
-
-        private void Load(IParser parser, DocumentLoadingState state)
-        {
-            var mapping = parser.Consume<MappingStart>();
-            Load(mapping, state);
-            Style = mapping.Style;
-
-            bool hasUnresolvedAliases = false;
-            while (!parser.TryConsume<MappingEnd>(out var _))
-            {
-                var key = ParseNode(parser, state);
-                var value = ParseNode(parser, state);
-
-                try
-                {
-                    children.Add(key, value);
-                }
-                catch (ArgumentException err)
-                {
-                    throw new YamlException(key.Start, key.End, "Duplicate key", err);
-                }
-
-                hasUnresolvedAliases |= key is YamlAliasNode || value is YamlAliasNode;
-            }
-
-            if (hasUnresolvedAliases)
-            {
-                state.AddNodeWithUnresolvedAliases(this);
-            }
-        }
-
-        /// <summary>
-        /// Initializes a new instance of the <see cref="YamlMappingNode"/> class.
-        /// </summary>
-        public YamlMappingNode()
-        {
-        }
-
-        /// <summary>
-        /// Initializes a new instance of the <see cref="YamlMappingNode"/> class.
-        /// </summary>
-        public YamlMappingNode(params KeyValuePair<YamlNode, YamlNode>[] children)
-            : this((IEnumerable<KeyValuePair<YamlNode, YamlNode>>)children)
-        {
-        }
-
-        /// <summary>
-        /// Initializes a new instance of the <see cref="YamlMappingNode"/> class.
-        /// </summary>
-        public YamlMappingNode(IEnumerable<KeyValuePair<YamlNode, YamlNode>> children)
-        {
-            foreach (var child in children)
-            {
-                this.children.Add(child);
-            }
-        }
-
-        /// <summary>
-        /// Initializes a new instance of the <see cref="YamlMappingNode"/> class.
-        /// </summary>
-        /// <param name="children">A sequence of <see cref="YamlNode"/> where even elements are keys and odd elements are values.</param>
-        public YamlMappingNode(params YamlNode[] children)
-            : this((IEnumerable<YamlNode>)children)
-        {
-        }
-
-        /// <summary>
-        /// Initializes a new instance of the <see cref="YamlMappingNode"/> class.
-        /// </summary>
-        /// <param name="children">A sequence of <see cref="YamlNode"/> where even elements are keys and odd elements are values.</param>
-        public YamlMappingNode(IEnumerable<YamlNode> children)
-        {
-            using (var enumerator = children.GetEnumerator())
-            {
-                while (enumerator.MoveNext())
-                {
-                    var key = enumerator.Current;
-                    if (!enumerator.MoveNext())
-                    {
-                        throw new ArgumentException("When constructing a mapping node with a sequence, the number of elements of the sequence must be even.");
-                    }
-
-                    Add(key, enumerator.Current);
-                }
-            }
-        }
-
-        /// <summary>
-        /// Adds the specified mapping to the <see cref="Children"/> collection.
-        /// </summary>
-        /// <param name="key">The key node.</param>
-        /// <param name="value">The value node.</param>
-        public void Add(YamlNode key, YamlNode value)
-        {
-            children.Add(key, value);
-        }
-
-        /// <summary>
-        /// Adds the specified mapping to the <see cref="Children"/> collection.
-        /// </summary>
-        /// <param name="key">The key node.</param>
-        /// <param name="value">The value node.</param>
-        public void Add(string key, YamlNode value)
-        {
-            children.Add(new YamlScalarNode(key), value);
-        }
-
-        /// <summary>
-        /// Adds the specified mapping to the <see cref="Children"/> collection.
-        /// </summary>
-        /// <param name="key">The key node.</param>
-        /// <param name="value">The value node.</param>
-        public void Add(YamlNode key, string value)
-        {
-            children.Add(key, new YamlScalarNode(value));
-        }
-
-        /// <summary>
-        /// Adds the specified mapping to the <see cref="Children"/> collection.
-        /// </summary>
-        /// <param name="key">The key node.</param>
-        /// <param name="value">The value node.</param>
-        public void Add(string key, string value)
-        {
-            children.Add(new YamlScalarNode(key), new YamlScalarNode(value));
-        }
-
-        /// <summary>
-        /// Resolves the aliases that could not be resolved when the node was created.
-        /// </summary>
-        /// <param name="state">The state of the document.</param>
-        internal override void ResolveAliases(DocumentLoadingState state)
-        {
-            Dictionary<YamlNode, YamlNode>? keysToUpdate = null;
-            Dictionary<YamlNode, YamlNode>? valuesToUpdate = null;
-            foreach (var entry in children)
-            {
-                if (entry.Key is YamlAliasNode)
-                {
-                    if (keysToUpdate == null)
-                    {
-                        keysToUpdate = new Dictionary<YamlNode, YamlNode>();
-                    }
-                    // TODO: The representation model should be redesigned, because here the anchor could be null but that would be invalid YAML
-                    keysToUpdate.Add(entry.Key, state.GetNode(entry.Key.Anchor!, entry.Key.Start, entry.Key.End));
-                }
-                if (entry.Value is YamlAliasNode)
-                {
-                    if (valuesToUpdate == null)
-                    {
-                        valuesToUpdate = new Dictionary<YamlNode, YamlNode>();
-                    }
-                    // TODO: The representation model should be redesigned, because here the anchor could be null but that would be invalid YAML
-                    valuesToUpdate.Add(entry.Key, state.GetNode(entry.Value.Anchor!, entry.Value.Start, entry.Value.End));
-                }
-            }
-            if (valuesToUpdate != null)
-            {
-                foreach (var entry in valuesToUpdate)
-                {
-                    children[entry.Key] = entry.Value;
-                }
-            }
-            if (keysToUpdate != null)
-            {
-                foreach (var entry in keysToUpdate)
-                {
-                    YamlNode value = children[entry.Key];
-                    children.Remove(entry.Key);
-                    children.Add(entry.Value, value);
-                }
-            }
-        }
-
-        /// <summary>
-        /// Saves the current node to the specified emitter.
-        /// </summary>
-        /// <param name="emitter">The emitter where the node is to be saved.</param>
-        /// <param name="state">The state.</param>
-        internal override void Emit(IEmitter emitter, EmitterState state)
-        {
-            emitter.Emit(new MappingStart(Anchor, Tag, true, Style));
-            foreach (var entry in children)
-            {
-                entry.Key.Save(emitter, state);
-                entry.Value.Save(emitter, state);
-            }
-            emitter.Emit(new MappingEnd());
-        }
-
-        /// <summary>
-        /// Accepts the specified visitor by calling the appropriate Visit method on it.
-        /// </summary>
-        /// <param name="visitor">
-        /// A <see cref="IYamlVisitor"/>.
-        /// </param>
-        public override void Accept(IYamlVisitor visitor)
-        {
-            visitor.Visit(this);
-        }
-
-        /// <summary />
-        public override bool Equals(object? obj)
-        {
-            var other = obj as YamlMappingNode;
-            var areEqual = other != null
-                && Equals(Tag, other.Tag)
-                && children.Count == other.children.Count;
-
-            if (!areEqual)
-            {
-                return false;
-            }
-
-            foreach (var entry in children)
-            {
-                if (!other!.children.TryGetValue(entry.Key, out var otherNode) || !Equals(entry.Value, otherNode))
-                {
-                    return false;
-                }
-            }
-
-            return true;
-        }
-
-        /// <summary>
-        /// Serves as a hash function for a particular type.
-        /// </summary>
-        /// <returns>
-        /// A hash code for the current <see cref="T:System.Object"/>.
-        /// </returns>
-        public override int GetHashCode()
-        {
-            var hashCode = base.GetHashCode();
-
-            foreach (var entry in children)
-            {
-                hashCode = CombineHashCodes(hashCode, entry.Key);
-                hashCode = CombineHashCodes(hashCode, entry.Value);
-            }
-            return hashCode;
-        }
-
-        /// <summary>
-        /// Recursively enumerates all the nodes from the document, starting on the current node,
-        /// and throwing <see cref="MaximumRecursionLevelReachedException"/>
-        /// if <see cref="RecursionLevel.Maximum"/> is reached.
-        /// </summary>
-        internal override IEnumerable<YamlNode> SafeAllNodes(RecursionLevel level)
-        {
-            level.Increment();
-            yield return this;
-            foreach (var child in children)
-            {
-                foreach (var node in child.Key.SafeAllNodes(level))
-                {
-                    yield return node;
-                }
-                foreach (var node in child.Value.SafeAllNodes(level))
-                {
-                    yield return node;
-                }
-            }
-            level.Decrement();
-        }
-
-        /// <summary>
-        /// Gets the type of node.
-        /// </summary>
-        public override YamlNodeType NodeType
-        {
-            get { return YamlNodeType.Mapping; }
-        }
-
-        /// <summary>
-        /// Returns a <see cref="System.String"/> that represents this instance.
-        /// </summary>
-        /// <returns>
-        /// A <see cref="System.String"/> that represents this instance.
-        /// </returns>
-        internal override string ToString(RecursionLevel level)
-        {
-            if (!level.TryIncrement())
-            {
-                return MaximumRecursionLevelReachedToStringValue;
-            }
-
-            var text = new StringBuilder("{ ");
-
-            foreach (var child in children)
-            {
-                if (text.Length > 2)
-                {
-                    text.Append(", ");
-                }
-                text.Append("{ ").Append(child.Key.ToString(level)).Append(", ").Append(child.Value.ToString(level)).Append(" }");
-            }
-
-            text.Append(" }");
-
-            level.Decrement();
-
-            return text.ToString();
-        }
-
-        #region IEnumerable<KeyValuePair<YamlNode,YamlNode>> Members
-
-        /// <summary />
-        public IEnumerator<KeyValuePair<YamlNode, YamlNode>> GetEnumerator()
-        {
-            return children.GetEnumerator();
-        }
-
-        #endregion
-
-        #region IEnumerable Members
-
-        System.Collections.IEnumerator System.Collections.IEnumerable.GetEnumerator()
-        {
-            return GetEnumerator();
-        }
-
-        #endregion
-
-        void IYamlConvertible.Read(IParser parser, Type expectedType, ObjectDeserializer nestedObjectDeserializer)
-        {
-            Load(parser, new DocumentLoadingState());
-        }
-
-        void IYamlConvertible.Write(IEmitter emitter, ObjectSerializer nestedObjectSerializer)
-        {
-            Emit(emitter, new EmitterState());
-        }
-
-        /// <summary>
-        /// Creates a <see cref="YamlMappingNode" /> containing a key-value pair for each property of the specified object.
-        /// </summary>
-        public static YamlMappingNode FromObject(object mapping)
-        {
-            if (mapping == null)
-            {
-                throw new ArgumentNullException(nameof(mapping));
-            }
-
-            var result = new YamlMappingNode();
-            foreach (var property in mapping.GetType().GetPublicProperties())
-            {
-                // CanRead == true => GetGetMethod() != null
-                if (property.CanRead && property.GetGetMethod(false)!.GetParameters().Length == 0)
-                {
-                    var value = property.GetValue(mapping, null);
-                    if (!(value is YamlNode valueNode))
-                    {
-                        var valueAsString = Convert.ToString(value);
-                        valueNode = valueAsString ?? string.Empty;
-                    }
-                    result.Add(property.Name, valueNode);
-                }
-            }
-            return result;
-        }
-    }
+//  This file is part of YamlDotNet - A .NET library for YAML.
+//  Copyright (c) Antoine Aubry and contributors
+//  Copyright (c) 2011 Andy Pickett
+
+//  Permission is hereby granted, free of charge, to any person obtaining a copy of
+//  this software and associated documentation files (the "Software"), to deal in
+//  the Software without restriction, including without limitation the rights to
+//  use, copy, modify, merge, publish, distribute, sublicense, and/or sell copies
+//  of the Software, and to permit persons to whom the Software is furnished to do
+//  so, subject to the following conditions:
+
+//  The above copyright notice and this permission notice shall be included in all
+//  copies or substantial portions of the Software.
+
+//  THE SOFTWARE IS PROVIDED "AS IS", WITHOUT WARRANTY OF ANY KIND, EXPRESS OR
+//  IMPLIED, INCLUDING BUT NOT LIMITED TO THE WARRANTIES OF MERCHANTABILITY,
+//  FITNESS FOR A PARTICULAR PURPOSE AND NONINFRINGEMENT. IN NO EVENT SHALL THE
+//  AUTHORS OR COPYRIGHT HOLDERS BE LIABLE FOR ANY CLAIM, DAMAGES OR OTHER
+//  LIABILITY, WHETHER IN AN ACTION OF CONTRACT, TORT OR OTHERWISE, ARISING FROM,
+//  OUT OF OR IN CONNECTION WITH THE SOFTWARE OR THE USE OR OTHER DEALINGS IN THE
+//  SOFTWARE.
+
+using System;
+using System.Collections.Generic;
+using System.Text;
+using YamlDotNet.Core;
+using YamlDotNet.Core.Events;
+using YamlDotNet.Helpers;
+using YamlDotNet.Serialization;
+using YamlDotNet.Helpers;
+using static YamlDotNet.Core.HashCode;
+
+namespace YamlDotNet.RepresentationModel
+{
+    /// <summary>
+    /// Represents a mapping node in the YAML document.
+    /// </summary>
+    [Serializable]
+    public sealed class YamlMappingNode : YamlNode, IEnumerable<KeyValuePair<YamlNode, YamlNode>>, IYamlConvertible
+    {
+        private readonly IOrderedDictionary<YamlNode, YamlNode> children = new OrderedDictionary<YamlNode, YamlNode>();
+
+        /// <summary>
+        /// Gets the children of the current node.
+        /// </summary>
+        /// <value>The children.</value>
+        public IOrderedDictionary<YamlNode, YamlNode> Children
+        {
+            get
+            {
+                return children;
+            }
+        }
+
+        /// <summary>
+        /// Gets or sets the style of the node.
+        /// </summary>
+        /// <value>The style.</value>
+        public MappingStyle Style { get; set; }
+
+        /// <summary>
+        /// Initializes a new instance of the <see cref="YamlMappingNode"/> class.
+        /// </summary>
+        internal YamlMappingNode(IParser parser, DocumentLoadingState state)
+        {
+            Load(parser, state);
+        }
+
+        private void Load(IParser parser, DocumentLoadingState state)
+        {
+            var mapping = parser.Consume<MappingStart>();
+            Load(mapping, state);
+            Style = mapping.Style;
+
+            bool hasUnresolvedAliases = false;
+            while (!parser.TryConsume<MappingEnd>(out var _))
+            {
+                var key = ParseNode(parser, state);
+                var value = ParseNode(parser, state);
+
+                try
+                {
+                    children.Add(key, value);
+                }
+                catch (ArgumentException err)
+                {
+                    throw new YamlException(key.Start, key.End, "Duplicate key", err);
+                }
+
+                hasUnresolvedAliases |= key is YamlAliasNode || value is YamlAliasNode;
+            }
+
+            if (hasUnresolvedAliases)
+            {
+                state.AddNodeWithUnresolvedAliases(this);
+            }
+        }
+
+        /// <summary>
+        /// Initializes a new instance of the <see cref="YamlMappingNode"/> class.
+        /// </summary>
+        public YamlMappingNode()
+        {
+        }
+
+        /// <summary>
+        /// Initializes a new instance of the <see cref="YamlMappingNode"/> class.
+        /// </summary>
+        public YamlMappingNode(params KeyValuePair<YamlNode, YamlNode>[] children)
+            : this((IEnumerable<KeyValuePair<YamlNode, YamlNode>>)children)
+        {
+        }
+
+        /// <summary>
+        /// Initializes a new instance of the <see cref="YamlMappingNode"/> class.
+        /// </summary>
+        public YamlMappingNode(IEnumerable<KeyValuePair<YamlNode, YamlNode>> children)
+        {
+            foreach (var child in children)
+            {
+                this.children.Add(child);
+            }
+        }
+
+        /// <summary>
+        /// Initializes a new instance of the <see cref="YamlMappingNode"/> class.
+        /// </summary>
+        /// <param name="children">A sequence of <see cref="YamlNode"/> where even elements are keys and odd elements are values.</param>
+        public YamlMappingNode(params YamlNode[] children)
+            : this((IEnumerable<YamlNode>)children)
+        {
+        }
+
+        /// <summary>
+        /// Initializes a new instance of the <see cref="YamlMappingNode"/> class.
+        /// </summary>
+        /// <param name="children">A sequence of <see cref="YamlNode"/> where even elements are keys and odd elements are values.</param>
+        public YamlMappingNode(IEnumerable<YamlNode> children)
+        {
+            using (var enumerator = children.GetEnumerator())
+            {
+                while (enumerator.MoveNext())
+                {
+                    var key = enumerator.Current;
+                    if (!enumerator.MoveNext())
+                    {
+                        throw new ArgumentException("When constructing a mapping node with a sequence, the number of elements of the sequence must be even.");
+                    }
+
+                    Add(key, enumerator.Current);
+                }
+            }
+        }
+
+        /// <summary>
+        /// Adds the specified mapping to the <see cref="Children"/> collection.
+        /// </summary>
+        /// <param name="key">The key node.</param>
+        /// <param name="value">The value node.</param>
+        public void Add(YamlNode key, YamlNode value)
+        {
+            children.Add(key, value);
+        }
+
+        /// <summary>
+        /// Adds the specified mapping to the <see cref="Children"/> collection.
+        /// </summary>
+        /// <param name="key">The key node.</param>
+        /// <param name="value">The value node.</param>
+        public void Add(string key, YamlNode value)
+        {
+            children.Add(new YamlScalarNode(key), value);
+        }
+
+        /// <summary>
+        /// Adds the specified mapping to the <see cref="Children"/> collection.
+        /// </summary>
+        /// <param name="key">The key node.</param>
+        /// <param name="value">The value node.</param>
+        public void Add(YamlNode key, string value)
+        {
+            children.Add(key, new YamlScalarNode(value));
+        }
+
+        /// <summary>
+        /// Adds the specified mapping to the <see cref="Children"/> collection.
+        /// </summary>
+        /// <param name="key">The key node.</param>
+        /// <param name="value">The value node.</param>
+        public void Add(string key, string value)
+        {
+            children.Add(new YamlScalarNode(key), new YamlScalarNode(value));
+        }
+
+        /// <summary>
+        /// Resolves the aliases that could not be resolved when the node was created.
+        /// </summary>
+        /// <param name="state">The state of the document.</param>
+        internal override void ResolveAliases(DocumentLoadingState state)
+        {
+            Dictionary<YamlNode, YamlNode>? keysToUpdate = null;
+            Dictionary<YamlNode, YamlNode>? valuesToUpdate = null;
+            foreach (var entry in children)
+            {
+                if (entry.Key is YamlAliasNode)
+                {
+                    if (keysToUpdate == null)
+                    {
+                        keysToUpdate = new Dictionary<YamlNode, YamlNode>();
+                    }
+                    // TODO: The representation model should be redesigned, because here the anchor could be null but that would be invalid YAML
+                    keysToUpdate.Add(entry.Key, state.GetNode(entry.Key.Anchor!, entry.Key.Start, entry.Key.End));
+                }
+                if (entry.Value is YamlAliasNode)
+                {
+                    if (valuesToUpdate == null)
+                    {
+                        valuesToUpdate = new Dictionary<YamlNode, YamlNode>();
+                    }
+                    // TODO: The representation model should be redesigned, because here the anchor could be null but that would be invalid YAML
+                    valuesToUpdate.Add(entry.Key, state.GetNode(entry.Value.Anchor!, entry.Value.Start, entry.Value.End));
+                }
+            }
+            if (valuesToUpdate != null)
+            {
+                foreach (var entry in valuesToUpdate)
+                {
+                    children[entry.Key] = entry.Value;
+                }
+            }
+            if (keysToUpdate != null)
+            {
+                foreach (var entry in keysToUpdate)
+                {
+                    YamlNode value = children[entry.Key];
+                    children.Remove(entry.Key);
+                    children.Add(entry.Value, value);
+                }
+            }
+        }
+
+        /// <summary>
+        /// Saves the current node to the specified emitter.
+        /// </summary>
+        /// <param name="emitter">The emitter where the node is to be saved.</param>
+        /// <param name="state">The state.</param>
+        internal override void Emit(IEmitter emitter, EmitterState state)
+        {
+            emitter.Emit(new MappingStart(Anchor, Tag, true, Style));
+            foreach (var entry in children)
+            {
+                entry.Key.Save(emitter, state);
+                entry.Value.Save(emitter, state);
+            }
+            emitter.Emit(new MappingEnd());
+        }
+
+        /// <summary>
+        /// Accepts the specified visitor by calling the appropriate Visit method on it.
+        /// </summary>
+        /// <param name="visitor">
+        /// A <see cref="IYamlVisitor"/>.
+        /// </param>
+        public override void Accept(IYamlVisitor visitor)
+        {
+            visitor.Visit(this);
+        }
+
+        /// <summary />
+        public override bool Equals(object? obj)
+        {
+            var other = obj as YamlMappingNode;
+            var areEqual = other != null
+                && Equals(Tag, other.Tag)
+                && children.Count == other.children.Count;
+
+            if (!areEqual)
+            {
+                return false;
+            }
+
+            foreach (var entry in children)
+            {
+                if (!other!.children.TryGetValue(entry.Key, out var otherNode) || !Equals(entry.Value, otherNode))
+                {
+                    return false;
+                }
+            }
+
+            return true;
+        }
+
+        /// <summary>
+        /// Serves as a hash function for a particular type.
+        /// </summary>
+        /// <returns>
+        /// A hash code for the current <see cref="T:System.Object"/>.
+        /// </returns>
+        public override int GetHashCode()
+        {
+            var hashCode = base.GetHashCode();
+
+            foreach (var entry in children)
+            {
+                hashCode = CombineHashCodes(hashCode, entry.Key);
+                hashCode = CombineHashCodes(hashCode, entry.Value);
+            }
+            return hashCode;
+        }
+
+        /// <summary>
+        /// Recursively enumerates all the nodes from the document, starting on the current node,
+        /// and throwing <see cref="MaximumRecursionLevelReachedException"/>
+        /// if <see cref="RecursionLevel.Maximum"/> is reached.
+        /// </summary>
+        internal override IEnumerable<YamlNode> SafeAllNodes(RecursionLevel level)
+        {
+            level.Increment();
+            yield return this;
+            foreach (var child in children)
+            {
+                foreach (var node in child.Key.SafeAllNodes(level))
+                {
+                    yield return node;
+                }
+                foreach (var node in child.Value.SafeAllNodes(level))
+                {
+                    yield return node;
+                }
+            }
+            level.Decrement();
+        }
+
+        /// <summary>
+        /// Gets the type of node.
+        /// </summary>
+        public override YamlNodeType NodeType
+        {
+            get { return YamlNodeType.Mapping; }
+        }
+
+        /// <summary>
+        /// Returns a <see cref="System.String"/> that represents this instance.
+        /// </summary>
+        /// <returns>
+        /// A <see cref="System.String"/> that represents this instance.
+        /// </returns>
+        internal override string ToString(RecursionLevel level)
+        {
+            if (!level.TryIncrement())
+            {
+                return MaximumRecursionLevelReachedToStringValue;
+            }
+
+            var text = new StringBuilder("{ ");
+
+            foreach (var child in children)
+            {
+                if (text.Length > 2)
+                {
+                    text.Append(", ");
+                }
+                text.Append("{ ").Append(child.Key.ToString(level)).Append(", ").Append(child.Value.ToString(level)).Append(" }");
+            }
+
+            text.Append(" }");
+
+            level.Decrement();
+
+            return text.ToString();
+        }
+
+        #region IEnumerable<KeyValuePair<YamlNode,YamlNode>> Members
+
+        /// <summary />
+        public IEnumerator<KeyValuePair<YamlNode, YamlNode>> GetEnumerator()
+        {
+            return children.GetEnumerator();
+        }
+
+        #endregion
+
+        #region IEnumerable Members
+
+        System.Collections.IEnumerator System.Collections.IEnumerable.GetEnumerator()
+        {
+            return GetEnumerator();
+        }
+
+        #endregion
+
+        void IYamlConvertible.Read(IParser parser, Type expectedType, ObjectDeserializer nestedObjectDeserializer)
+        {
+            Load(parser, new DocumentLoadingState());
+        }
+
+        void IYamlConvertible.Write(IEmitter emitter, ObjectSerializer nestedObjectSerializer)
+        {
+            Emit(emitter, new EmitterState());
+        }
+
+        /// <summary>
+        /// Creates a <see cref="YamlMappingNode" /> containing a key-value pair for each property of the specified object.
+        /// </summary>
+        public static YamlMappingNode FromObject(object mapping)
+        {
+            if (mapping == null)
+            {
+                throw new ArgumentNullException(nameof(mapping));
+            }
+
+            var result = new YamlMappingNode();
+            foreach (var property in mapping.GetType().GetPublicProperties())
+            {
+                // CanRead == true => GetGetMethod() != null
+                if (property.CanRead && property.GetGetMethod(false)!.GetParameters().Length == 0)
+                {
+                    var value = property.GetValue(mapping, null);
+                    if (!(value is YamlNode valueNode))
+                    {
+                        var valueAsString = Convert.ToString(value);
+                        valueNode = valueAsString ?? string.Empty;
+                    }
+                    result.Add(property.Name, valueNode);
+                }
+            }
+            return result;
+        }
+    }
 }