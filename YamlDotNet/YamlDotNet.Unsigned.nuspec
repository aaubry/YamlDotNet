--- conflicted
+++ resolved
@@ -1,33 +1,28 @@
-<?xml version="1.0" encoding="utf-8"?>
-<package>
-    <metadata minClientVersion="2.8">
-        <id>YamlDotNet</id>
-        <version>0.0.1</version>
-        <authors>Antoine Aubry</authors>
-        <description>A .NET library for YAML. YamlDotNet provides low level parsing and emitting of YAML as well as a high level object model similar to XmlDocument.</description>
-        <summary>This package contains the YAML parser and serializer.</summary>
-        <language>en-US</language>
-        <licenseUrl>https://github.com/aaubry/YamlDotNet/blob/master/LICENSE</licenseUrl>
-        <projectUrl>https://github.com/aaubry/YamlDotNet/wiki</projectUrl>
-        <iconUrl>http://aaubry.net/images/yamldotnet.png</iconUrl>
-        <tags>yaml parser development library serialization</tags>
-    </metadata>
-    <files>
-        <file src="bin\Release-Unsigned\net45\YamlDotNet.dll" target="lib\net45" />
-        <file src="bin\Release-Unsigned\net45\YamlDotNet.xml" target="lib\net45" />
-
-<<<<<<< HEAD
-        <file src="bin\Release-Unsigned\netstandard1.3\YamlDotNet.dll" target="lib\netstandard1.3" />
-        <file src="bin\Release-Unsigned\netstandard1.3\YamlDotNet.xml" target="lib\netstandard1.3" />
-=======
-        <file src="bin\Release-Net20-Unsigned\net20\YamlDotNet.dll" target="lib\net20" />
-        <file src="bin\Release-Net20-Unsigned\net20\YamlDotNet.xml" target="lib\net20" />
-
-        <file src="bin\Release-Portable-Unsigned\YamlDotNet.dll" target="lib\portable-net45+netcore45+wpa81+wp8+MonoAndroid1+MonoTouch1" />
-        <file src="bin\Release-Portable-Unsigned\YamlDotNet.xml" target="lib\portable-net45+netcore45+wpa81+wp8+MonoAndroid1+MonoTouch1" />
-
-        <file src="bin\Release-DotNetStandard-Unsigned\netstandard1.3\YamlDotNet.dll" target="lib\netstandard1.3" />
-        <file src="bin\Release-DotNetStandard-Unsigned\netstandard1.3\YamlDotNet.xml" target="lib\netstandard1.3" />
->>>>>>> 6383edb0
-    </files>
-</package>
+<?xml version="1.0" encoding="utf-8"?>
+<package>
+    <metadata minClientVersion="2.8">
+        <id>YamlDotNet</id>
+        <version>0.0.1</version>
+        <authors>Antoine Aubry</authors>
+        <description>A .NET library for YAML. YamlDotNet provides low level parsing and emitting of YAML as well as a high level object model similar to XmlDocument.</description>
+        <summary>This package contains the YAML parser and serializer.</summary>
+        <language>en-US</language>
+        <licenseUrl>https://github.com/aaubry/YamlDotNet/blob/master/LICENSE</licenseUrl>
+        <projectUrl>https://github.com/aaubry/YamlDotNet/wiki</projectUrl>
+        <iconUrl>http://aaubry.net/images/yamldotnet.png</iconUrl>
+        <tags>yaml parser development library serialization</tags>
+    </metadata>
+    <files>
+        <file src="bin\Release-Unsigned\net45\YamlDotNet.dll" target="lib\net45" />
+        <file src="bin\Release-Unsigned\net45\YamlDotNet.xml" target="lib\net45" />
+
+        <file src="bin\Release-Unsigned\net35\YamlDotNet.dll" target="lib\net35" />
+        <file src="bin\Release-Unsigned\net35\YamlDotNet.xml" target="lib\net35" />
+
+        <file src="bin\Release-Unsigned\net20\YamlDotNet.dll" target="lib\net20" />
+        <file src="bin\Release-Unsigned\net20\YamlDotNet.xml" target="lib\net20" />
+
+        <file src="bin\Release-Unsigned\netstandard1.3\YamlDotNet.dll" target="lib\netstandard1.3" />
+        <file src="bin\Release-Unsigned\netstandard1.3\YamlDotNet.xml" target="lib\netstandard1.3" />
+    </files>
+</package>