--- conflicted
+++ resolved
@@ -29,12 +29,8 @@
     {
         private readonly ObjectFactories.StaticObjectFactory _objectFactory;
 
-<<<<<<< HEAD
-        public StaticDictionaryNodeDeserializer(ObjectFactories.StaticObjectFactory objectFactory)
-=======
         public StaticDictionaryNodeDeserializer(ObjectFactories.StaticObjectFactory objectFactory, bool duplicateKeyChecking)
-            : base(objectFactory, duplicateKeyChecking)
->>>>>>> 65c2aa9d
+            : base(duplicateKeyChecking)
         {
             _objectFactory = objectFactory ?? throw new ArgumentNullException(nameof(objectFactory));
         }
