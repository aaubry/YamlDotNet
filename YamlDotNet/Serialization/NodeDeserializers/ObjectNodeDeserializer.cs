﻿// This file is part of YamlDotNet - A .NET library for YAML.
// Copyright (c) Antoine Aubry and contributors
//
// Permission is hereby granted, free of charge, to any person obtaining a copy of
// this software and associated documentation files (the "Software"), to deal in
// the Software without restriction, including without limitation the rights to
// use, copy, modify, merge, publish, distribute, sublicense, and/or sell copies
// of the Software, and to permit persons to whom the Software is furnished to do
// so, subject to the following conditions:
//
// The above copyright notice and this permission notice shall be included in all
// copies or substantial portions of the Software.
//
// THE SOFTWARE IS PROVIDED "AS IS", WITHOUT WARRANTY OF ANY KIND, EXPRESS OR
// IMPLIED, INCLUDING BUT NOT LIMITED TO THE WARRANTIES OF MERCHANTABILITY,
// FITNESS FOR A PARTICULAR PURPOSE AND NONINFRINGEMENT. IN NO EVENT SHALL THE
// AUTHORS OR COPYRIGHT HOLDERS BE LIABLE FOR ANY CLAIM, DAMAGES OR OTHER
// LIABILITY, WHETHER IN AN ACTION OF CONTRACT, TORT OR OTHERWISE, ARISING FROM,
// OUT OF OR IN CONNECTION WITH THE SOFTWARE OR THE USE OR OTHER DEALINGS IN THE
// SOFTWARE.

using System;
using System.Collections.Generic;
using System.Linq;
using System.Reflection;
using System.Runtime.Serialization;
using YamlDotNet.Core;
using YamlDotNet.Core.Events;
using YamlDotNet.Helpers;
using YamlDotNet.Serialization.Utilities;

namespace YamlDotNet.Serialization.NodeDeserializers
{
    public sealed class ObjectNodeDeserializer : INodeDeserializer
    {
        private readonly IObjectFactory objectFactory;
        private readonly ITypeInspector typeInspector;
        private readonly bool ignoreUnmatched;
        private readonly bool duplicateKeyChecking;
        private readonly ITypeConverter typeConverter;
        private readonly INamingConvention enumNamingConvention;
        private readonly bool enforceNullability;
        private readonly bool caseInsensitivePropertyMatching;
        private readonly bool enforceRequiredProperties;
        private readonly IEnumerable<IYamlTypeConverter> typeConverters;

        public ObjectNodeDeserializer(IObjectFactory objectFactory,
            ITypeInspector typeInspector,
            bool ignoreUnmatched,
            bool duplicateKeyChecking,
            ITypeConverter typeConverter,
            INamingConvention enumNamingConvention,
            bool enforceNullability,
            bool caseInsensitivePropertyMatching,
            bool enforceRequiredProperties,
            IEnumerable<IYamlTypeConverter> typeConverters)
        {
            this.objectFactory = objectFactory ?? throw new ArgumentNullException(nameof(objectFactory));
            this.typeInspector = typeInspector ?? throw new ArgumentNullException(nameof(ObjectNodeDeserializer.typeInspector));
            this.ignoreUnmatched = ignoreUnmatched;
            this.duplicateKeyChecking = duplicateKeyChecking;
            this.typeConverter = typeConverter ?? throw new ArgumentNullException(nameof(typeConverter));
            this.enumNamingConvention = enumNamingConvention ?? throw new ArgumentNullException(nameof(enumNamingConvention));
            this.enforceNullability = enforceNullability;
            this.caseInsensitivePropertyMatching = caseInsensitivePropertyMatching;
            this.enforceRequiredProperties = enforceRequiredProperties;
            this.typeConverters = typeConverters;
        }

        public bool Deserialize(IParser parser, Type expectedType, Func<IParser, Type, object?> nestedObjectDeserializer, out object? value, ObjectDeserializer rootDeserializer)
        {
            if (!parser.TryConsume<MappingStart>(out var mapping))
            {
                value = null;
                return false;
            }
<<<<<<< HEAD
            // Strip off the nullable type, if present. This is needed for nullable structs.
            var implementationType = Nullable.GetUnderlyingType(expectedType) ?? expectedType;
=======

            // Strip off the nullable & fsharp option type, if present. This is needed for nullable structs.
            var implementationType = Nullable.GetUnderlyingType(expectedType)
                ?? FsharpHelper.GetOptionUnderlyingType(expectedType)
                ?? expectedType;
>>>>>>> 2d332aea

            value = objectFactory.Create(implementationType);
            objectFactory.ExecuteOnDeserializing(value);

            var consumedProperties = new HashSet<string>(StringComparer.Ordinal);
            var consumedObjectProperties = new HashSet<string>(StringComparer.Ordinal);
            var mark = Mark.Empty;

            while (!parser.TryConsume<MappingEnd>(out var _))
            {
                var propertyName = parser.Consume<Scalar>();
                if (duplicateKeyChecking && !consumedProperties.Add(propertyName.Value))
                {
                    throw new YamlException(propertyName.Start, propertyName.End, $"Encountered duplicate key {propertyName.Value}");
                }
                try
                {
                    var property = typeInspector.GetProperty(implementationType, null, propertyName.Value, ignoreUnmatched, caseInsensitivePropertyMatching);
                    if (property == null)
                    {
                        parser.SkipThisAndNestedEvents();
                        continue;
                    }
                    consumedObjectProperties.Add(property.Name);

                    object? propertyValue;
                    if (property.ConverterType != null)
                    {
                        var typeConverter = typeConverters.Single(x => x.GetType() == property.ConverterType)!;
                        propertyValue = typeConverter.ReadYaml(parser, property.Type, rootDeserializer);
                    }
                    else
                    {
                        propertyValue = nestedObjectDeserializer(parser, property.Type);
                    }

                    if (propertyValue is IValuePromise propertyValuePromise)
                    {
                        var valueRef = value;
                        propertyValuePromise.ValueAvailable += v =>
                        {
                            var convertedValue = typeConverter.ChangeType(v, property.Type, enumNamingConvention, typeInspector);

                            NullCheck(convertedValue, property, propertyName);

                            property.Write(valueRef, convertedValue);
                        };
                    }
                    else
                    {
                        var convertedValue = typeConverter.ChangeType(propertyValue, property.Type, enumNamingConvention, typeInspector);

                        NullCheck(convertedValue, property, propertyName);

                        property.Write(value, convertedValue);
                    }
                }
                catch (SerializationException ex)
                {
                    throw new YamlException(propertyName.Start, propertyName.End, ex.Message);
                }
                catch (YamlException)
                {
                    throw;
                }
                catch (Exception ex)
                {
                    throw new YamlException(propertyName.Start, propertyName.End, "Exception during deserialization", ex);
                }
                mark = propertyName.End;
            }

            if (enforceRequiredProperties)
            {
                //TODO: Get properties marked as required on the object
                //TODO: Compare those properties agains the consumedObjectProperties, throw if any are missing.
                var properties = typeInspector.GetProperties(implementationType, value);
                var missingPropertyNames = new List<string>();
                foreach (var property in properties)
                {
                    if (property.Required && !consumedObjectProperties.Contains(property.Name))
                    {
                        missingPropertyNames.Add(property.Name);
                    }
                }

                if (missingPropertyNames.Count > 0)
                {
                    var propertyNames = string.Join(",", missingPropertyNames);
                    throw new YamlException(mark, mark, $"Missing properties, '{propertyNames}' in source yaml.");
                }
            }

            objectFactory.ExecuteOnDeserialized(value);
            return true;
        }

        public void NullCheck(object value, IPropertyDescriptor property, Scalar propertyName)
        {
            if (enforceNullability &&
                value == null &&
                !property.AllowNulls)
            {
                throw new YamlException(propertyName.Start, propertyName.End, "Strict nullability enforcement error.", new NullReferenceException("Yaml value is null when target property requires non null values."));
            }
        }
    }
}<|MERGE_RESOLUTION|>--- conflicted
+++ resolved
@@ -74,16 +74,11 @@
                 value = null;
                 return false;
             }
-<<<<<<< HEAD
-            // Strip off the nullable type, if present. This is needed for nullable structs.
-            var implementationType = Nullable.GetUnderlyingType(expectedType) ?? expectedType;
-=======
 
             // Strip off the nullable & fsharp option type, if present. This is needed for nullable structs.
             var implementationType = Nullable.GetUnderlyingType(expectedType)
                 ?? FsharpHelper.GetOptionUnderlyingType(expectedType)
                 ?? expectedType;
->>>>>>> 2d332aea
 
             value = objectFactory.Create(implementationType);
             objectFactory.ExecuteOnDeserializing(value);
