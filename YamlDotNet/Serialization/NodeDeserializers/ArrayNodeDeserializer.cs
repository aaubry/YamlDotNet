﻿// This file is part of YamlDotNet - A .NET library for YAML.
// Copyright (c) Antoine Aubry and contributors
//
// Permission is hereby granted, free of charge, to any person obtaining a copy of
// this software and associated documentation files (the "Software"), to deal in
// the Software without restriction, including without limitation the rights to
// use, copy, modify, merge, publish, distribute, sublicense, and/or sell copies
// of the Software, and to permit persons to whom the Software is furnished to do
// so, subject to the following conditions:
//
// The above copyright notice and this permission notice shall be included in all
// copies or substantial portions of the Software.
//
// THE SOFTWARE IS PROVIDED "AS IS", WITHOUT WARRANTY OF ANY KIND, EXPRESS OR
// IMPLIED, INCLUDING BUT NOT LIMITED TO THE WARRANTIES OF MERCHANTABILITY,
// FITNESS FOR A PARTICULAR PURPOSE AND NONINFRINGEMENT. IN NO EVENT SHALL THE
// AUTHORS OR COPYRIGHT HOLDERS BE LIABLE FOR ANY CLAIM, DAMAGES OR OTHER
// LIABILITY, WHETHER IN AN ACTION OF CONTRACT, TORT OR OTHERWISE, ARISING FROM,
// OUT OF OR IN CONNECTION WITH THE SOFTWARE OR THE USE OR OTHER DEALINGS IN THE
// SOFTWARE.

using System;
using System.Collections;
using YamlDotNet.Core;
using YamlDotNet.Serialization.Utilities;

namespace YamlDotNet.Serialization.NodeDeserializers
{
    public sealed class ArrayNodeDeserializer : INodeDeserializer
    {
        private readonly INamingConvention enumNamingConvention;
        private readonly ITypeInspector typeInspector;

        public ArrayNodeDeserializer(INamingConvention enumNamingConvention, ITypeInspector typeInspector)
        {
            this.enumNamingConvention = enumNamingConvention;
            this.typeInspector = typeInspector;
        }

        public bool Deserialize(IParser parser, Type expectedType, Func<IParser, Type, object?> nestedObjectDeserializer, out object? value, ObjectDeserializer rootDeserializer)
        {
            if (!expectedType.IsArray)
            {
                value = false;
                return false;
            }

            var itemType = expectedType.GetElementType()!; // Arrays always have an element type

            var items = new ArrayList();
<<<<<<< HEAD
            CollectionNodeDeserializer.DeserializeHelper(itemType, parser, nestedObjectDeserializer, items, true, enumNamingConvention, typeInspector);
=======
            Array? array = null;
            CollectionNodeDeserializer.DeserializeHelper(itemType, parser, nestedObjectDeserializer, items, true, enumNamingConvention, PromiseResolvedHandler);
>>>>>>> 760472fd

            array = Array.CreateInstance(itemType, items.Count);
            items.CopyTo(array, 0);

            value = array;
            return true;

            void PromiseResolvedHandler(int index, object? value)
            {
                if (array == null)
                {
                    throw new InvalidOperationException("Destination array is still null");
                }

                array.SetValue(TypeConverter.ChangeType(value, itemType, enumNamingConvention), index);
            }
        }

        private sealed class ArrayList : IList
        {
            private object?[] data;

#pragma warning disable CS8618 // Non-nullable field is uninitialized. Initialized inside Clear()
            public ArrayList()
#pragma warning restore CS8618 // Non-nullable field is uninitialized.
            {
                Clear();
            }

            public int Add(object? value)
            {
                if (Count == data.Length)
                {
                    Array.Resize(ref data, data.Length * 2);
                }
                data[Count] = value;
                return Count++;
            }

            public void Clear()
            {
                data = new object[10];
                Count = 0;
            }

            bool IList.Contains(object? value) => throw new NotSupportedException();
            int IList.IndexOf(object? value) => throw new NotSupportedException();
            void IList.Insert(int index, object? value) => throw new NotSupportedException();
            void IList.Remove(object? value) => throw new NotSupportedException();
            void IList.RemoveAt(int index) => throw new NotSupportedException();

            public bool IsFixedSize => false;

            public bool IsReadOnly => false;

            public object? this[int index]
            {
                get
                {
                    return data[index];
                }
                set
                {
                    data[index] = value;
                }
            }

            public void CopyTo(Array array, int index)
            {
                Array.Copy(data, 0, array, index, Count);
            }

            public int Count { get; private set; }

            public bool IsSynchronized => false;
            public object SyncRoot => data;

            public IEnumerator GetEnumerator()
            {
                for (var i = 0; i < Count; ++i)
                {
                    yield return data[i];
                }
            }
        }
    }
}
<|MERGE_RESOLUTION|>--- conflicted
+++ resolved
@@ -48,12 +48,8 @@
             var itemType = expectedType.GetElementType()!; // Arrays always have an element type
 
             var items = new ArrayList();
-<<<<<<< HEAD
-            CollectionNodeDeserializer.DeserializeHelper(itemType, parser, nestedObjectDeserializer, items, true, enumNamingConvention, typeInspector);
-=======
             Array? array = null;
-            CollectionNodeDeserializer.DeserializeHelper(itemType, parser, nestedObjectDeserializer, items, true, enumNamingConvention, PromiseResolvedHandler);
->>>>>>> 760472fd
+            CollectionNodeDeserializer.DeserializeHelper(itemType, parser, nestedObjectDeserializer, items, true, enumNamingConvention, typeInspector, PromiseResolvedHandler);
 
             array = Array.CreateInstance(itemType, items.Count);
             items.CopyTo(array, 0);
@@ -68,7 +64,7 @@
                     throw new InvalidOperationException("Destination array is still null");
                 }
 
-                array.SetValue(TypeConverter.ChangeType(value, itemType, enumNamingConvention), index);
+                array.SetValue(TypeConverter.ChangeType(value, itemType, enumNamingConvention, typeInspector), index);
             }
         }
 
