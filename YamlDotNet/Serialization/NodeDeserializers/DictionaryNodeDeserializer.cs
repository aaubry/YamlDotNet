--- conflicted
+++ resolved
@@ -32,12 +32,11 @@
     public class DictionaryNodeDeserializer : DictionaryDeserializer, INodeDeserializer
     {
         private readonly IObjectFactory objectFactory;
-        private readonly bool duplicateKeyChecking;
 
-        public DictionaryNodeDeserializer(IObjectFactory objectFactory, bool duplicateKeyChecking)
+        public DictionaryNodeDeserializer(IObjectFactory objectFactory, bool duplicateKeyChecking) :
+            base(duplicateKeyChecking)
         {
             this.objectFactory = objectFactory ?? throw new ArgumentNullException(nameof(objectFactory));
-            this.duplicateKeyChecking = duplicateKeyChecking;
         }
 
         public bool Deserialize(IParser parser, Type expectedType, Func<IParser, Type, object?> nestedObjectDeserializer, out object? value)
@@ -78,86 +77,5 @@
 
             return true;
         }
-<<<<<<< HEAD
-=======
-
-        private void TryAssign(IDictionary result, object key, object value, MappingStart propertyName)
-        {
-            if (duplicateKeyChecking && result.Contains(key))
-            {
-                throw new YamlException(propertyName.Start, propertyName.End, $"Encountered duplicate key {key}");
-            }
-            result[key] = value!;
-        }
-
-        protected void Deserialize(Type tKey, Type tValue, IParser parser, Func<IParser, Type, object?> nestedObjectDeserializer, IDictionary result)
-        {
-            var property = parser.Consume<MappingStart>();
-            while (!parser.TryConsume<MappingEnd>(out var _))
-            {
-                var key = nestedObjectDeserializer(parser, tKey);
-                var value = nestedObjectDeserializer(parser, tValue);
-                var valuePromise = value as IValuePromise;
-
-                if (key is IValuePromise keyPromise)
-                {
-                    if (valuePromise == null)
-                    {
-                        // Key is pending, value is known
-                        keyPromise.ValueAvailable += v => TryAssign(result, v!, value!, property);
-                    }
-                    else
-                    {
-                        // Both key and value are pending. We need to wait until both of them become available.
-                        var hasFirstPart = false;
-
-                        keyPromise.ValueAvailable += v =>
-                        {
-                            if (hasFirstPart)
-                            {
-                                TryAssign(result, v!, value!, property);
-                            }
-                            else
-                            {
-                                key = v!;
-                                hasFirstPart = true;
-                            }
-                        };
-
-                        valuePromise.ValueAvailable += v =>
-                        {
-                            if (hasFirstPart)
-                            {
-                                TryAssign(result, key, v!, property);
-                            }
-                            else
-                            {
-                                value = v;
-                                hasFirstPart = true;
-                            }
-                        };
-                    }
-                }
-                else
-                {
-                    if (key == null)
-                    {
-                        throw new ArgumentException("Empty key names are not supported yet.", "key");
-                    }
-
-                    if (valuePromise == null)
-                    {
-                        // Happy path: both key and value are known
-                        TryAssign(result, key, value!, property);
-                    }
-                    else
-                    {
-                        // Key is known, value is pending
-                        valuePromise.ValueAvailable += v => TryAssign(result, key!, v!, property);
-                    }
-                }
-            }
-        }
->>>>>>> 65c2aa9d
     }
 }