--- conflicted
+++ resolved
@@ -60,11 +60,7 @@
         private EmitterSettings emitterSettings = EmitterSettings.Default;
         private DefaultValuesHandling defaultValuesHandlingConfiguration = DefaultValuesHandling.Preserve;
         private bool quoteNecessaryStrings;
-<<<<<<< HEAD
-=======
         private bool quoteYaml1_1Strings;
-        private ITypeInspector? _baseTypeInspector = null;
->>>>>>> 65c2aa9d
 
         public SerializerBuilder()
             : base(new DynamicTypeResolver())
