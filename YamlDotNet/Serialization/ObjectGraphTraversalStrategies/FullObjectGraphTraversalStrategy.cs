﻿// This file is part of YamlDotNet - A .NET library for YAML.
// Copyright (c) Antoine Aubry and contributors
//
// Permission is hereby granted, free of charge, to any person obtaining a copy of
// this software and associated documentation files (the "Software"), to deal in
// the Software without restriction, including without limitation the rights to
// use, copy, modify, merge, publish, distribute, sublicense, and/or sell copies
// of the Software, and to permit persons to whom the Software is furnished to do
// so, subject to the following conditions:
//
// The above copyright notice and this permission notice shall be included in all
// copies or substantial portions of the Software.
//
// THE SOFTWARE IS PROVIDED "AS IS", WITHOUT WARRANTY OF ANY KIND, EXPRESS OR
// IMPLIED, INCLUDING BUT NOT LIMITED TO THE WARRANTIES OF MERCHANTABILITY,
// FITNESS FOR A PARTICULAR PURPOSE AND NONINFRINGEMENT. IN NO EVENT SHALL THE
// AUTHORS OR COPYRIGHT HOLDERS BE LIABLE FOR ANY CLAIM, DAMAGES OR OTHER
// LIABILITY, WHETHER IN AN ACTION OF CONTRACT, TORT OR OTHERWISE, ARISING FROM,
// OUT OF OR IN CONNECTION WITH THE SOFTWARE OR THE USE OR OTHER DEALINGS IN THE
// SOFTWARE.

using System;
using System.Collections;
using System.Collections.Generic;
using System.Text;
using YamlDotNet.Core;
using YamlDotNet.Helpers;
using YamlDotNet.Serialization.Utilities;

namespace YamlDotNet.Serialization.ObjectGraphTraversalStrategies
{
    /// <summary>
    /// An implementation of <see cref="IObjectGraphTraversalStrategy"/> that traverses
    /// readable properties, collections and dictionaries.
    /// </summary>
    public class FullObjectGraphTraversalStrategy : IObjectGraphTraversalStrategy
    {
        private readonly int maxRecursion;
        private readonly ITypeInspector typeDescriptor;
        private readonly ITypeResolver typeResolver;
        private readonly INamingConvention namingConvention;
        private readonly IObjectFactory objectFactory;

        public FullObjectGraphTraversalStrategy(ITypeInspector typeDescriptor, ITypeResolver typeResolver, int maxRecursion,
            INamingConvention namingConvention, IObjectFactory objectFactory)
        {
            if (maxRecursion <= 0)
            {
                throw new ArgumentOutOfRangeException(nameof(maxRecursion), maxRecursion, "maxRecursion must be greater than 1");
            }

            this.typeDescriptor = typeDescriptor ?? throw new ArgumentNullException(nameof(typeDescriptor));
            this.typeResolver = typeResolver ?? throw new ArgumentNullException(nameof(typeResolver));

            this.maxRecursion = maxRecursion;
            this.namingConvention = namingConvention ?? throw new ArgumentNullException(nameof(namingConvention));
            this.objectFactory = objectFactory ?? throw new ArgumentNullException(nameof(objectFactory));
        }

        void IObjectGraphTraversalStrategy.Traverse<TContext>(IObjectDescriptor graph, IObjectGraphVisitor<TContext> visitor, TContext context, ObjectSerializer serializer)
        {
            Traverse(null, "<root>", graph, visitor, context, new Stack<ObjectPathSegment>(maxRecursion), serializer);
        }

        protected struct ObjectPathSegment
        {
            public readonly object Name;
            public readonly IObjectDescriptor Value;

            public ObjectPathSegment(object name, IObjectDescriptor value)
            {
                this.Name = name;
                this.Value = value;
            }
        }

        protected virtual void Traverse<TContext>(IPropertyDescriptor? propertyDescriptor, object name, IObjectDescriptor value, IObjectGraphVisitor<TContext> visitor, TContext context, Stack<ObjectPathSegment> path, ObjectSerializer serializer)
        {
            if (path.Count >= maxRecursion)
            {
                var message = new StringBuilder();
                message.AppendLine("Too much recursion when traversing the object graph.");
                message.AppendLine("The path to reach this recursion was:");

                var lines = new Stack<KeyValuePair<string, string>>(path.Count);
                var maxNameLength = 0;
                foreach (var segment in path)
                {
                    var segmentName = segment.Name?.ToString() ?? string.Empty;
                    maxNameLength = Math.Max(maxNameLength, segmentName.Length);
                    lines.Push(new KeyValuePair<string, string>(segmentName, segment.Value.Type.FullName!));
                }

                foreach (var line in lines)
                {
                    message
                        .Append(" -> ")
                        .Append(line.Key.PadRight(maxNameLength))
                        .Append("  [")
                        .Append(line.Value)
                        .AppendLine("]");
                }

                throw new MaximumRecursionLevelReachedException(message.ToString());
            }


            if (!visitor.Enter(propertyDescriptor, value, context, serializer))
            {
                return;
            }

            path.Push(new ObjectPathSegment(name, value));
            try
            {
                var typeCode = value.Type.GetTypeCode();
                switch (typeCode)
                {
                    case TypeCode.Boolean:
                    case TypeCode.Byte:
                    case TypeCode.Int16:
                    case TypeCode.Int32:
                    case TypeCode.Int64:
                    case TypeCode.SByte:
                    case TypeCode.UInt16:
                    case TypeCode.UInt32:
                    case TypeCode.UInt64:
                    case TypeCode.Single:
                    case TypeCode.Double:
                    case TypeCode.Decimal:
                    case TypeCode.String:
                    case TypeCode.Char:
                    case TypeCode.DateTime:
                        visitor.VisitScalar(value, context, serializer);
                        break;

                    case TypeCode.Empty:
                        throw new NotSupportedException($"TypeCode.{typeCode} is not supported.");

                    default:
                        if (value.IsDbNull())
                        {
                            visitor.VisitScalar(new ObjectDescriptor(null, typeof(object), typeof(object)), context, serializer);
                        }

                        if (value.Value == null || value.Type == typeof(TimeSpan))
                        {
                            visitor.VisitScalar(value, context, serializer);
                            break;
                        }

                        var nullableUnderlyingType = Nullable.GetUnderlyingType(value.Type);
                        var optionUnderlyingType = nullableUnderlyingType ?? FsharpHelper.GetOptionUnderlyingType(value.Type);
                        var optionValue = optionUnderlyingType != null ? FsharpHelper.GetValue(value) : null;

                        if (nullableUnderlyingType != null)
                        {
                            // This is a nullable type, recursively handle it with its underlying type.
                            // Note that if it contains null, the condition above already took care of it
<<<<<<< HEAD
                            Traverse(propertyDescriptor, "Value", new ObjectDescriptor(value.Value, underlyingType, value.Type, value.ScalarStyle), visitor, context, path, serializer);
=======
                            Traverse(
                                "Value",
                                new ObjectDescriptor(value.Value, nullableUnderlyingType, value.Type, value.ScalarStyle), 
                                visitor,
                                context,
                                path
                            );
                        }
                        else if (optionUnderlyingType != null && optionValue != null)
                        {
                            Traverse(
                                "Value",
                                new ObjectDescriptor(FsharpHelper.GetValue(value), optionUnderlyingType, value.Type, value.ScalarStyle),
                                visitor,
                                context,
                                path
                            );
>>>>>>> 2d332aea
                        }
                        else
                        {
                            TraverseObject(propertyDescriptor, value, visitor, context, path, serializer);
                        }
                        break;
                }
            }
            finally
            {
                path.Pop();
            }
        }

        protected virtual void TraverseObject<TContext>(IPropertyDescriptor? propertyDescriptor, IObjectDescriptor value, IObjectGraphVisitor<TContext> visitor, TContext context, Stack<ObjectPathSegment> path, ObjectSerializer serializer)
        {
            if (typeof(IDictionary).IsAssignableFrom(value.Type))
            {
                TraverseDictionary(propertyDescriptor, value, visitor, typeof(object), typeof(object), context, path, serializer);
                return;
            }

            if (objectFactory.GetDictionary(value, out var adaptedDictionary, out var genericArguments))
            {
                TraverseDictionary(propertyDescriptor, new ObjectDescriptor(adaptedDictionary, value.Type, value.StaticType, value.ScalarStyle), visitor, genericArguments[0], genericArguments[1], context, path, serializer);
                return;
            }

            if (typeof(IEnumerable).IsAssignableFrom(value.Type))
            {
                TraverseList(propertyDescriptor, value, visitor, context, path, serializer);
                return;
            }

            TraverseProperties(value, visitor, context, path, serializer);
        }

        protected virtual void TraverseDictionary<TContext>(IPropertyDescriptor? propertyDescriptor, IObjectDescriptor dictionary, IObjectGraphVisitor<TContext> visitor, Type keyType, Type valueType, TContext context, Stack<ObjectPathSegment> path, ObjectSerializer serializer)
        {
            visitor.VisitMappingStart(dictionary, keyType, valueType, context, serializer);

            var isDynamic = dictionary.Type.FullName!.Equals("System.Dynamic.ExpandoObject");
            foreach (DictionaryEntry? entry in (IDictionary)dictionary.NonNullValue())
            {
                var entryValue = entry!.Value;
                var keyValue = isDynamic ? namingConvention.Apply(entryValue.Key.ToString()!) : entryValue.Key;
                var key = GetObjectDescriptor(keyValue, keyType);
                var value = GetObjectDescriptor(entryValue.Value, valueType);

                if (visitor.EnterMapping(key, value, context, serializer))
                {
                    Traverse(propertyDescriptor, keyValue, key, visitor, context, path, serializer);
                    Traverse(propertyDescriptor, keyValue, value, visitor, context, path, serializer);
                }
            }

            visitor.VisitMappingEnd(dictionary, context, serializer);
        }

        private void TraverseList<TContext>(IPropertyDescriptor propertyDescriptor, IObjectDescriptor value, IObjectGraphVisitor<TContext> visitor, TContext context, Stack<ObjectPathSegment> path, ObjectSerializer serializer)
        {
            var itemType = objectFactory.GetValueType(value.Type);

            visitor.VisitSequenceStart(value, itemType, context, serializer);

            var index = 0;

            foreach (var item in (IEnumerable)value.NonNullValue())
            {
                Traverse(propertyDescriptor, index, GetObjectDescriptor(item, itemType), visitor, context, path, serializer);
                ++index;
            }

            visitor.VisitSequenceEnd(value, context, serializer);
        }

        protected virtual void TraverseProperties<TContext>(IObjectDescriptor value, IObjectGraphVisitor<TContext> visitor, TContext context, Stack<ObjectPathSegment> path, ObjectSerializer serializer)
        {
            if (context.GetType() != typeof(Nothing))
            {
                objectFactory.ExecuteOnSerializing(value.Value);
            }

            visitor.VisitMappingStart(value, typeof(string), typeof(object), context, serializer);

            var source = value.NonNullValue();
            foreach (var propertyDescriptor in typeDescriptor.GetProperties(value.Type, source))
            {
                var propertyValue = propertyDescriptor.Read(source);
                if (visitor.EnterMapping(propertyDescriptor, propertyValue, context, serializer))
                {
                    Traverse(null, propertyDescriptor.Name, new ObjectDescriptor(propertyDescriptor.Name, typeof(string), typeof(string), ScalarStyle.Plain), visitor, context, path, serializer);
                    Traverse(propertyDescriptor, propertyDescriptor.Name, propertyValue, visitor, context, path, serializer);
                }
            }

            visitor.VisitMappingEnd(value, context, serializer);

            if (context.GetType() != typeof(Nothing))
            {
                objectFactory.ExecuteOnSerialized(value.Value);
            }
        }

        private IObjectDescriptor GetObjectDescriptor(object? value, Type staticType)
        {
            return new ObjectDescriptor(value, typeResolver.Resolve(staticType, value), staticType);
        }
    }
}<|MERGE_RESOLUTION|>--- conflicted
+++ resolved
@@ -157,15 +157,13 @@
                         {
                             // This is a nullable type, recursively handle it with its underlying type.
                             // Note that if it contains null, the condition above already took care of it
-<<<<<<< HEAD
-                            Traverse(propertyDescriptor, "Value", new ObjectDescriptor(value.Value, underlyingType, value.Type, value.ScalarStyle), visitor, context, path, serializer);
-=======
                             Traverse(
                                 "Value",
                                 new ObjectDescriptor(value.Value, nullableUnderlyingType, value.Type, value.ScalarStyle), 
                                 visitor,
                                 context,
-                                path
+                                path,
+                                serializer
                             );
                         }
                         else if (optionUnderlyingType != null && optionValue != null)
@@ -175,9 +173,9 @@
                                 new ObjectDescriptor(FsharpHelper.GetValue(value), optionUnderlyingType, value.Type, value.ScalarStyle),
                                 visitor,
                                 context,
-                                path
+                                path,
+                                serializer
                             );
->>>>>>> 2d332aea
                         }
                         else
                         {
