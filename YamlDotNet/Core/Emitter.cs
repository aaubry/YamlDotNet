﻿// This file is part of YamlDotNet - A .NET library for YAML.
// Copyright (c) Antoine Aubry and contributors
//
// Permission is hereby granted, free of charge, to any person obtaining a copy of
// this software and associated documentation files (the "Software"), to deal in
// the Software without restriction, including without limitation the rights to
// use, copy, modify, merge, publish, distribute, sublicense, and/or sell copies
// of the Software, and to permit persons to whom the Software is furnished to do
// so, subject to the following conditions:
//
// The above copyright notice and this permission notice shall be included in all
// copies or substantial portions of the Software.
//
// THE SOFTWARE IS PROVIDED "AS IS", WITHOUT WARRANTY OF ANY KIND, EXPRESS OR
// IMPLIED, INCLUDING BUT NOT LIMITED TO THE WARRANTIES OF MERCHANTABILITY,
// FITNESS FOR A PARTICULAR PURPOSE AND NONINFRINGEMENT. IN NO EVENT SHALL THE
// AUTHORS OR COPYRIGHT HOLDERS BE LIABLE FOR ANY CLAIM, DAMAGES OR OTHER
// LIABILITY, WHETHER IN AN ACTION OF CONTRACT, TORT OR OTHERWISE, ARISING FROM,
// OUT OF OR IN CONNECTION WITH THE SOFTWARE OR THE USE OR OTHER DEALINGS IN THE
// SOFTWARE.

using System;
using System.Collections.Generic;
using System.Globalization;
using System.IO;
using System.Text;
using System.Text.RegularExpressions;
using YamlDotNet.Core.Events;
using ParsingEvent = YamlDotNet.Core.Events.ParsingEvent;
using TagDirective = YamlDotNet.Core.Tokens.TagDirective;
using VersionDirective = YamlDotNet.Core.Tokens.VersionDirective;

namespace YamlDotNet.Core
{
    /// <summary>
    /// Emits YAML streams.
    /// </summary>
    public class Emitter : IEmitter
    {
        private static readonly Regex UriReplacer = new Regex(@"[^0-9A-Za-z_\-;?@=$~\\\)\]/:&+,\.\*\(\[!]",
            StandardRegexOptions.Compiled | RegexOptions.Singleline);

        private readonly TextWriter output;
        private readonly bool outputUsesUnicodeEncoding;

        private readonly int maxSimpleKeyLength;
        private readonly bool isCanonical;
        private readonly bool skipAnchorName;
        private readonly int bestIndent;
        private readonly int bestWidth;
        private EmitterState state;

        private readonly Stack<EmitterState> states = new Stack<EmitterState>();
        private readonly Queue<ParsingEvent> events = new Queue<ParsingEvent>();
        private readonly Stack<int> indents = new Stack<int>();
        private readonly TagDirectiveCollection tagDirectives = new TagDirectiveCollection();
        private int indent;
        private int flowLevel;
        private bool isMappingContext;
        private bool isSimpleKeyContext;

        private int column;
        private bool isWhitespace;
        private bool isIndentation;
        private bool forceIndentLess;

        private bool isDocumentEndWritten;

        private readonly AnchorData anchorData = new AnchorData();
        private readonly TagData tagData = new TagData();
        private readonly ScalarData scalarData = new ScalarData();

        private class AnchorData
        {
<<<<<<< HEAD
            public string? Anchor;
            public bool IsAlias;
=======
            public AnchorName anchor;
            public bool isAlias;
>>>>>>> 27c7bc37
        }

        private class TagData
        {
            public string? Handle;
            public string? Suffix;
        }

        private class ScalarData
        {
            public string Value = string.Empty;
            public bool IsMultiline;
            public bool IsFlowPlainAllowed;
            public bool IsBlockPlainAllowed;
            public bool IsSingleQuotedAllowed;
            public bool IsBlockAllowed;
            public bool HasSingleQuotes;
            public ScalarStyle Style;
        }

        /// <summary>
        /// Initializes a new instance of the <see cref="Emitter"/> class.
        /// </summary>
        /// <param name="output">The <see cref="TextWriter"/> where the emitter will write.</param>
        public Emitter(TextWriter output)
            : this(output, EmitterSettings.Default)
        {
        }

        /// <summary>
        /// Initializes a new instance of the <see cref="Emitter"/> class.
        /// </summary>
        /// <param name="output">The <see cref="TextWriter"/> where the emitter will write.</param>
        /// <param name="bestIndent">The preferred indentation.</param>
        public Emitter(TextWriter output, int bestIndent)
            : this(output, bestIndent, int.MaxValue)
        {
        }

        /// <summary>
        /// Initializes a new instance of the <see cref="Emitter"/> class.
        /// </summary>
        /// <param name="output">The <see cref="TextWriter"/> where the emitter will write.</param>
        /// <param name="bestIndent">The preferred indentation.</param>
        /// <param name="bestWidth">The preferred text width.</param>
        public Emitter(TextWriter output, int bestIndent, int bestWidth)
            : this(output, bestIndent, bestWidth, false)
        {
        }

        /// <summary>
        /// Initializes a new instance of the <see cref="Emitter"/> class.
        /// </summary>
        /// <param name="output">The <see cref="TextWriter"/> where the emitter will write.</param>
        /// <param name="bestIndent">The preferred indentation.</param>
        /// <param name="bestWidth">The preferred text width.</param>
        /// <param name="isCanonical">If true, write the output in canonical form.</param>
        public Emitter(TextWriter output, int bestIndent, int bestWidth, bool isCanonical)
            : this(output, new EmitterSettings(bestIndent, bestWidth, isCanonical, 1024))
        {
        }

        public Emitter(TextWriter output, EmitterSettings settings)
        {
            this.bestIndent = settings.BestIndent;
            this.bestWidth = settings.BestWidth;
            this.isCanonical = settings.IsCanonical;
            this.maxSimpleKeyLength = settings.MaxSimpleKeyLength;
            this.skipAnchorName = settings.SkipAnchorName;
            this.forceIndentLess = !settings.IndentSequences;

            this.output = output;
            this.outputUsesUnicodeEncoding = IsUnicode(output.Encoding);
        }

        /// <summary>
        /// Emit an evt.
        /// </summary>
        public void Emit(ParsingEvent @event)
        {
            events.Enqueue(@event);

            while (!NeedMoreEvents())
            {
                var current = events.Peek();
                try
                {

                    AnalyzeEvent(current);
                    StateMachine(current);
                }
                finally
                {
                    // Only dequeue after calling state_machine because it checks how many events are in the queue.
                    // Todo: well, move into StateMachine() then
                    events.Dequeue();
                }
            }
        }

        /// <summary>
        /// Check if we need to accumulate more events before emitting.
        /// 
        /// We accumulate extra
        ///  - 1 event for DOCUMENT-START
        ///  - 2 events for SEQUENCE-START
        ///  - 3 events for MAPPING-START
        /// </summary>
        private bool NeedMoreEvents()
        {
            if (events.Count == 0)
            {
                return true;
            }

            int accumulate;
            switch (events.Peek().Type)
            {
                case EventType.DocumentStart:
                    accumulate = 1;
                    break;

                case EventType.SequenceStart:
                    accumulate = 2;
                    break;

                case EventType.MappingStart:
                    accumulate = 3;
                    break;

                default:
                    return false;
            }

            if (events.Count > accumulate)
            {
                return false;
            }

            var level = 0;
            foreach (var evt in events)
            {
                switch (evt.Type)
                {
                    case EventType.DocumentStart:
                    case EventType.SequenceStart:
                    case EventType.MappingStart:
                        ++level;
                        break;

                    case EventType.DocumentEnd:
                    case EventType.SequenceEnd:
                    case EventType.MappingEnd:
                        --level;
                        break;
                }
                if (level == 0)
                {
                    return false;
                }
            }

            return true;
        }

        private void AnalyzeEvent(ParsingEvent evt)
        {
<<<<<<< HEAD
            anchorData.Anchor = null;
            tagData.Handle = null;
            tagData.Suffix = null;
=======
            anchorData.anchor = AnchorName.Empty;
            tagData.handle = null;
            tagData.suffix = null;
>>>>>>> 27c7bc37

            if (evt is AnchorAlias alias)
            {
                AnalyzeAnchor(alias.Value, true);
                return;
            }

            if (evt is NodeEvent nodeEvent)
            {
                if (evt is Scalar scalar)
                {
                    AnalyzeScalar(scalar);
                }

                AnalyzeAnchor(nodeEvent.Anchor, false);

                if (!nodeEvent.Tag.IsEmpty && (isCanonical || nodeEvent.IsCanonical))
                {
                    AnalyzeTag(nodeEvent.Tag);
                }
            }
        }

        private void AnalyzeAnchor(AnchorName anchor, bool isAlias)
        {
            anchorData.Anchor = anchor;
            anchorData.IsAlias = isAlias;
        }

        private void AnalyzeScalar(Scalar scalar)
        {
            var value = scalar.Value;
            scalarData.Value = value;

            if (value.Length == 0)
            {
                if (scalar.Tag == "tag:yaml.org,2002:null")
                {
                    scalarData.IsMultiline = false;
                    scalarData.IsFlowPlainAllowed = false;
                    scalarData.IsBlockPlainAllowed = true;
                    scalarData.IsSingleQuotedAllowed = false;
                    scalarData.IsBlockAllowed = false;
                }
                else
                {
                    scalarData.IsMultiline = false;
                    scalarData.IsFlowPlainAllowed = false;
                    scalarData.IsBlockPlainAllowed = false;
                    scalarData.IsSingleQuotedAllowed = true;
                    scalarData.IsBlockAllowed = false;
                }
                return;
            }

            var flowIndicators = false;
            var blockIndicators = false;
            if (value.StartsWith("---", StringComparison.Ordinal) || value.StartsWith("...", StringComparison.Ordinal))
            {
                flowIndicators = true;
                blockIndicators = true;
            }

            var buffer = new CharacterAnalyzer<StringLookAheadBuffer>(new StringLookAheadBuffer(value));
            var preceededByWhitespace = true;
            var followedByWhitespace = buffer.IsWhiteBreakOrZero(1);

            var leadingSpace = false;
            var leadingBreak = false;
            var trailingSpace = false;
            var trailingBreak = false;
            var leadingQuote = false;

            var breakSpace = false;
            var spaceBreak = false;
            var previousSpace = false;
            var previousBreak = false;
            var lineOfSpaces = false;

            var lineBreaks = false;

            var specialCharacters = !ValueIsRepresentableInOutputEncoding(value);
            var singleQuotes = false;
            var linesOfSpaces = false;

            var isFirst = true;
            while (!buffer.EndOfInput)
            {
                if (isFirst)
                {
                    if (buffer.Check(@"#,[]{}&*!|>\""%@`'"))
                    {
                        flowIndicators = true;
                        blockIndicators = true;
                        leadingQuote = buffer.Check('\'');
                        singleQuotes |= buffer.Check('\'');
                    }

                    if (buffer.Check("?:"))
                    {
                        flowIndicators = true;
                        if (followedByWhitespace)
                        {
                            blockIndicators = true;
                        }
                    }

                    if (buffer.Check('-') && followedByWhitespace)
                    {
                        flowIndicators = true;
                        blockIndicators = true;
                    }
                }
                else
                {
                    if (buffer.Check(",?[]{}"))
                    {
                        flowIndicators = true;
                    }

                    if (buffer.Check(':'))
                    {
                        flowIndicators = true;
                        if (followedByWhitespace)
                        {
                            blockIndicators = true;
                        }
                    }

                    if (buffer.Check('#') && preceededByWhitespace)
                    {
                        flowIndicators = true;
                        blockIndicators = true;
                    }

                    singleQuotes |= buffer.Check('\'');
                }

                if (!specialCharacters && !buffer.IsPrintable())
                {
                    specialCharacters = true;
                }

                if (buffer.IsBreak())
                {
                    lineBreaks = true;
                }

                if (buffer.IsSpace())
                {
                    if (isFirst)
                    {
                        leadingSpace = true;
                    }

                    if (buffer.Buffer.Position >= buffer.Buffer.Length - 1)
                    {
                        trailingSpace = true;
                    }

                    if (previousBreak)
                    {
                        breakSpace = true;
                        lineOfSpaces = true;
                    }

                    previousSpace = true;
                    previousBreak = false;
                }
                else if (buffer.IsBreak())
                {
                    if (isFirst)
                    {
                        leadingBreak = true;
                    }

                    if (buffer.Buffer.Position >= buffer.Buffer.Length - 1)
                    {
                        trailingBreak = true;
                    }

                    if (previousSpace)
                    {
                        spaceBreak = true;
                    }

                    if (lineOfSpaces)
                    {
                        linesOfSpaces = true;
                    }

                    previousSpace = false;
                    previousBreak = true;
                }
                else
                {
                    previousSpace = false;
                    previousBreak = false;
                    lineOfSpaces = false;
                }

                preceededByWhitespace = buffer.IsWhiteBreakOrZero();
                buffer.Skip(1);
                if (!buffer.EndOfInput)
                {
                    followedByWhitespace = buffer.IsWhiteBreakOrZero(1);
                }

                isFirst = false;
            }

            scalarData.IsFlowPlainAllowed = true;
            scalarData.IsBlockPlainAllowed = true;
            scalarData.IsSingleQuotedAllowed = true;
            scalarData.IsBlockAllowed = true;

            if (leadingSpace || leadingBreak || trailingSpace || trailingBreak || leadingQuote)
            {
                scalarData.IsFlowPlainAllowed = false;
                scalarData.IsBlockPlainAllowed = false;
            }

            if (trailingSpace)
            {
                scalarData.IsBlockAllowed = false;
            }

            if (breakSpace)
            {
                scalarData.IsFlowPlainAllowed = false;
                scalarData.IsBlockPlainAllowed = false;
                scalarData.IsSingleQuotedAllowed = false;
            }

            if (spaceBreak || specialCharacters)
            {
                scalarData.IsFlowPlainAllowed = false;
                scalarData.IsBlockPlainAllowed = false;
                scalarData.IsSingleQuotedAllowed = false;
            }
            if (linesOfSpaces)
            {
                scalarData.IsBlockAllowed = false;
            }

            scalarData.IsMultiline = lineBreaks;
            if (lineBreaks)
            {
                scalarData.IsFlowPlainAllowed = false;
                scalarData.IsBlockPlainAllowed = false;
            }

            if (flowIndicators)
            {
                scalarData.IsFlowPlainAllowed = false;
            }

            if (blockIndicators)
            {
                scalarData.IsBlockPlainAllowed = false;
            }

            scalarData.HasSingleQuotes = singleQuotes;
        }

        private bool ValueIsRepresentableInOutputEncoding(string value)
        {
            if (outputUsesUnicodeEncoding)
            {
                return true;
            }

            try
            {
                var encodedBytes = output.Encoding.GetBytes(value);
                var decodedString = output.Encoding.GetString(encodedBytes, 0, encodedBytes.Length);
                return decodedString.Equals(value);
            }
            catch (EncoderFallbackException)
            {
                return false;
            }
            catch (ArgumentOutOfRangeException)
            {
                return false;
            }
        }

        private bool IsUnicode(Encoding encoding)
        {
            return encoding is UTF8Encoding ||
                   encoding is UnicodeEncoding ||
                   encoding is UTF7Encoding;
        }

        private void AnalyzeTag(TagName tag)
        {
<<<<<<< HEAD
            tagData.Handle = tag;
=======
            tagData.handle = tag.Value;
>>>>>>> 27c7bc37
            foreach (var tagDirective in tagDirectives)
            {
                if (tag.Value.StartsWith(tagDirective.Prefix, StringComparison.Ordinal))
                {
<<<<<<< HEAD
                    tagData.Handle = tagDirective.Handle;
                    tagData.Suffix = tag.Substring(tagDirective.Prefix.Length);
=======
                    tagData.handle = tagDirective.Handle;
                    tagData.suffix = tag.Value.Substring(tagDirective.Prefix.Length);
>>>>>>> 27c7bc37
                    break;
                }
            }
        }

        private void StateMachine(ParsingEvent evt)
        {
            if (evt is Comment comment)
            {
                EmitComment(comment);
                return;
            }

            switch (state)
            {
                case EmitterState.StreamStart:
                    EmitStreamStart(evt);
                    break;

                case EmitterState.FirstDocumentStart:
                    EmitDocumentStart(evt, true);
                    break;

                case EmitterState.DocumentStart:
                    EmitDocumentStart(evt, false);
                    break;

                case EmitterState.DocumentContent:
                    EmitDocumentContent(evt);
                    break;

                case EmitterState.DocumentEnd:
                    EmitDocumentEnd(evt);
                    break;

                case EmitterState.FlowSequenceFirstItem:
                    EmitFlowSequenceItem(evt, true);
                    break;

                case EmitterState.FlowSequenceItem:
                    EmitFlowSequenceItem(evt, false);
                    break;

                case EmitterState.FlowMappingFirstKey:
                    EmitFlowMappingKey(evt, true);
                    break;

                case EmitterState.FlowMappingKey:
                    EmitFlowMappingKey(evt, false);
                    break;

                case EmitterState.FlowMappingSimpleValue:
                    EmitFlowMappingValue(evt, true);
                    break;

                case EmitterState.FlowMappingValue:
                    EmitFlowMappingValue(evt, false);
                    break;

                case EmitterState.BlockSequenceFirstItem:
                    EmitBlockSequenceItem(evt, true);
                    break;

                case EmitterState.BlockSequenceItem:
                    EmitBlockSequenceItem(evt, false);
                    break;

                case EmitterState.BlockMappingFirstKey:
                    EmitBlockMappingKey(evt, true);
                    break;

                case EmitterState.BlockMappingKey:
                    EmitBlockMappingKey(evt, false);
                    break;

                case EmitterState.BlockMappingSimpleValue:
                    EmitBlockMappingValue(evt, true);
                    break;

                case EmitterState.BlockMappingValue:
                    EmitBlockMappingValue(evt, false);
                    break;

                case EmitterState.StreamEnd:
                    throw new YamlException("Expected nothing after STREAM-END");

                default:
                    throw new InvalidOperationException();
            }
        }

        private void EmitComment(Comment comment)
        {
            if (comment.IsInline)
            {
                Write(' ');
            }
            else
            {
                WriteIndent();
            }

            Write("# ");
            Write(comment.Value);
            WriteBreak();

            isIndentation = true;
        }

        /// <summary>
        /// Expect STREAM-START.
        /// </summary>
        private void EmitStreamStart(ParsingEvent evt)
        {
            if (!(evt is StreamStart))
            {
                throw new ArgumentException("Expected STREAM-START.", nameof(evt));
            }

            indent = -1;
            column = 0;
            isWhitespace = true;
            isIndentation = true;

            state = EmitterState.FirstDocumentStart;
        }

        /// <summary>
        /// Expect DOCUMENT-START or STREAM-END.
        /// </summary>
        private void EmitDocumentStart(ParsingEvent evt, bool isFirst)
        {
            if (evt is DocumentStart documentStart)
            {
                var isImplicit = documentStart.IsImplicit
                    && isFirst
                    && !isCanonical;

                var documentTagDirectives = NonDefaultTagsAmong(documentStart.Tags);

                if (!isFirst && !isDocumentEndWritten && (documentStart.Version != null || documentTagDirectives.Count > 0))
                {
                    isDocumentEndWritten = false;
                    WriteIndicator("...", true, false, false);
                    WriteIndent();
                }

                if (documentStart.Version != null)
                {
                    AnalyzeVersionDirective(documentStart.Version);

                    var documentVersion = documentStart.Version.Version;
                    isImplicit = false;
                    WriteIndicator("%YAML", true, false, false);
                    WriteIndicator(string.Format(CultureInfo.InvariantCulture,
                        "{0}.{1}", documentVersion.Major, documentVersion.Minor),
                        true, false, false);
                    WriteIndent();
                }

                foreach (var tagDirective in documentTagDirectives)
                {
                    AppendTagDirectiveTo(tagDirective, false, tagDirectives);
                }

                foreach (var tagDirective in Constants.DefaultTagDirectives)
                {
                    AppendTagDirectiveTo(tagDirective, true, tagDirectives);
                }

                if (documentTagDirectives.Count > 0)
                {
                    isImplicit = false;
                    foreach (var tagDirective in Constants.DefaultTagDirectives)
                    {
                        AppendTagDirectiveTo(tagDirective, true, documentTagDirectives);
                    }

                    foreach (var tagDirective in documentTagDirectives)
                    {
                        WriteIndicator("%TAG", true, false, false);
                        WriteTagHandle(tagDirective.Handle);
                        WriteTagContent(tagDirective.Prefix, true);
                        WriteIndent();
                    }
                }

                if (CheckEmptyDocument())
                {
                    isImplicit = false;
                }

                if (!isImplicit)
                {
                    WriteIndent();
                    WriteIndicator("---", true, false, false);
                    if (isCanonical)
                    {
                        WriteIndent();
                    }
                }

                state = EmitterState.DocumentContent;
            }

            else if (evt is StreamEnd)
            {
                state = EmitterState.StreamEnd;
            }
            else
            {
                throw new YamlException("Expected DOCUMENT-START or STREAM-END");
            }
        }

        private TagDirectiveCollection NonDefaultTagsAmong(IEnumerable<TagDirective>? tagCollection)
        {
            var directives = new TagDirectiveCollection();
            if (tagCollection == null)
            {
                return directives;
            }

            foreach (var tagDirective in tagCollection)
            {
                AppendTagDirectiveTo(tagDirective, false, directives);
            }
            foreach (var tagDirective in Constants.DefaultTagDirectives)
            {
                directives.Remove(tagDirective);
            }
            return directives;
        }

        private void AnalyzeVersionDirective(VersionDirective versionDirective)
        {
            if (versionDirective.Version.Major != Constants.MajorVersion || versionDirective.Version.Minor > Constants.MinorVersion)
            {
                throw new YamlException("Incompatible %YAML directive");
            }
        }

        private static void AppendTagDirectiveTo(TagDirective value, bool allowDuplicates, TagDirectiveCollection tagDirectives)
        {
            if (tagDirectives.Contains(value))
            {
                if (!allowDuplicates)
                {
                    throw new YamlException("Duplicate %TAG directive.");
                }
            }
            else
            {
                tagDirectives.Add(value);
            }
        }

        /// <summary>
        /// Expect the root node.
        /// </summary>
        private void EmitDocumentContent(ParsingEvent evt)
        {
            states.Push(EmitterState.DocumentEnd);
            EmitNode(evt, false, false);
        }

        /// <summary>
        /// Expect a node.
        /// </summary>
        private void EmitNode(ParsingEvent evt, bool isMapping, bool isSimpleKey)
        {
            isMappingContext = isMapping;
            isSimpleKeyContext = isSimpleKey;

            switch (evt.Type)
            {
                case EventType.Alias:
                    EmitAlias();
                    break;

                case EventType.Scalar:
                    EmitScalar(evt);
                    break;

                case EventType.SequenceStart:
                    EmitSequenceStart(evt);
                    break;

                case EventType.MappingStart:
                    EmitMappingStart(evt);
                    break;

                default:
                    throw new YamlException($"Expected SCALAR, SEQUENCE-START, MAPPING-START, or ALIAS, got {evt.Type}");
            }
        }

        /// <summary>
        /// Expect ALIAS.
        /// </summary>
        private void EmitAlias()
        {
            ProcessAnchor();
            state = states.Pop();
        }

        /// <summary>
        /// Expect SCALAR.
        /// </summary>
        private void EmitScalar(ParsingEvent evt)
        {
            SelectScalarStyle(evt);
            ProcessAnchor();
            ProcessTag();
            IncreaseIndent(true, false);
            ProcessScalar();

            indent = indents.Pop();
            state = states.Pop();
        }

        private void SelectScalarStyle(ParsingEvent evt)
        {
            var scalar = (Scalar)evt;

            var style = scalar.Style;
            var noTag = tagData.Handle == null && tagData.Suffix == null;

            if (noTag && !scalar.IsPlainImplicit && !scalar.IsQuotedImplicit)
            {
                throw new YamlException("Neither tag nor isImplicit flags are specified.");
            }

            if (style == ScalarStyle.Any)
            {
                style = scalarData.IsMultiline ? ScalarStyle.Folded : ScalarStyle.Plain;
            }

            if (isCanonical)
            {
                style = ScalarStyle.DoubleQuoted;
            }

            if (isSimpleKeyContext && scalarData.IsMultiline)
            {
                style = ScalarStyle.DoubleQuoted;
            }

            if (style == ScalarStyle.Plain)
            {
                if ((flowLevel != 0 && !scalarData.IsFlowPlainAllowed) || (flowLevel == 0 && !scalarData.IsBlockPlainAllowed))
                {
                    style = (scalarData.IsSingleQuotedAllowed && !scalarData.HasSingleQuotes) ? ScalarStyle.SingleQuoted : ScalarStyle.DoubleQuoted;
                }
                if (string.IsNullOrEmpty(scalarData.Value) && (flowLevel != 0 || isSimpleKeyContext))
                {
                    style = ScalarStyle.SingleQuoted;
                }
                if (noTag && !scalar.IsPlainImplicit)
                {
                    style = ScalarStyle.SingleQuoted;
                }
            }

            if (style == ScalarStyle.SingleQuoted)
            {
                if (!scalarData.IsSingleQuotedAllowed)
                {
                    style = ScalarStyle.DoubleQuoted;
                }
            }

            if (style == ScalarStyle.Literal || style == ScalarStyle.Folded)
            {
                if (!scalarData.IsBlockAllowed || flowLevel != 0 || isSimpleKeyContext)
                {
                    style = ScalarStyle.DoubleQuoted;
                }
            }

            scalarData.Style = style;
        }

        private void ProcessScalar()
        {
            switch (scalarData.Style)
            {
                case ScalarStyle.Plain:
                    WritePlainScalar(scalarData.Value, !isSimpleKeyContext);
                    break;

                case ScalarStyle.SingleQuoted:
                    WriteSingleQuotedScalar(scalarData.Value, !isSimpleKeyContext);
                    break;

                case ScalarStyle.DoubleQuoted:
                    WriteDoubleQuotedScalar(scalarData.Value, !isSimpleKeyContext);
                    break;

                case ScalarStyle.Literal:
                    WriteLiteralScalar(scalarData.Value);
                    break;

                case ScalarStyle.Folded:
                    WriteFoldedScalar(scalarData.Value);
                    break;

                default:
                    throw new InvalidOperationException();
            }
        }

        #region Write scalar Methods

        private void WritePlainScalar(string value, bool allowBreaks)
        {
            if (!isWhitespace)
            {
                Write(' ');
            }

            var previousSpace = false;
            var previousBreak = false;
            for (var index = 0; index < value.Length; ++index)
            {
                var character = value[index];
                if (IsSpace(character))
                {
                    if (allowBreaks && !previousSpace && column > bestWidth && index + 1 < value.Length && value[index + 1] != ' ')
                    {
                        WriteIndent();
                    }
                    else
                    {
                        Write(character);
                    }
                    previousSpace = true;
                }
                else if (IsBreak(character, out var breakCharacter))
                {
                    if (!previousBreak && character == '\n')
                    {
                        WriteBreak();
                    }
                    WriteBreak(breakCharacter);
                    isIndentation = true;
                    previousBreak = true;
                }
                else
                {
                    if (previousBreak)
                    {
                        WriteIndent();
                    }
                    Write(character);
                    isIndentation = false;
                    previousSpace = false;
                    previousBreak = false;
                }
            }

            isWhitespace = false;
            isIndentation = false;
        }

        private void WriteSingleQuotedScalar(string value, bool allowBreaks)
        {
            WriteIndicator("'", true, false, false);

            var previousSpace = false;
            var previousBreak = false;

            for (var index = 0; index < value.Length; ++index)
            {
                var character = value[index];
                if (character == ' ')
                {
                    if (allowBreaks && !previousSpace && column > bestWidth && index != 0 && index + 1 < value.Length &&
                        value[index + 1] != ' ')
                    {
                        WriteIndent();
                    }
                    else
                    {
                        Write(character);
                    }
                    previousSpace = true;
                }
                else if (IsBreak(character, out var breakCharacter))
                {
                    if (!previousBreak && character == '\n')
                    {
                        WriteBreak();
                    }
                    WriteBreak(breakCharacter);
                    isIndentation = true;
                    previousBreak = true;
                }
                else
                {
                    if (previousBreak)
                    {
                        WriteIndent();
                    }
                    if (character == '\'')
                    {
                        Write(character);
                    }
                    Write(character);
                    isIndentation = false;
                    previousSpace = false;
                    previousBreak = false;
                }
            }

            WriteIndicator("'", false, false, false);

            isWhitespace = false;
            isIndentation = false;
        }

        private void WriteDoubleQuotedScalar(string value, bool allowBreaks)
        {
            WriteIndicator("\"", true, false, false);

            var previousSpace = false;
            for (var index = 0; index < value.Length; ++index)
            {
                var character = value[index];
                if (!IsPrintable(character) || IsBreak(character, out _) || character == '"' || character == '\\')
                {
                    Write('\\');

                    switch (character)
                    {
                        case '\0':
                            Write('0');
                            break;

                        case '\x7':
                            Write('a');
                            break;

                        case '\x8':
                            Write('b');
                            break;

                        case '\x9':
                            Write('t');
                            break;

                        case '\xA':
                            Write('n');
                            break;

                        case '\xB':
                            Write('v');
                            break;

                        case '\xC':
                            Write('f');
                            break;

                        case '\xD':
                            Write('r');
                            break;

                        case '\x1B':
                            Write('e');
                            break;

                        case '\x22':
                            Write('"');
                            break;

                        case '\x5C':
                            Write('\\');
                            break;

                        case '\x85':
                            Write('N');
                            break;

                        case '\xA0':
                            Write('_');
                            break;

                        case '\x2028':
                            Write('L');
                            break;

                        case '\x2029':
                            Write('P');
                            break;

                        default:
                            var code = (ushort)character;
                            if (code <= 0xFF)
                            {
                                Write('x');
                                Write(code.ToString("X02", CultureInfo.InvariantCulture));
                            }
                            else if (IsHighSurrogate(character))
                            {
                                if (index + 1 < value.Length && IsLowSurrogate(value[index + 1]))
                                {
                                    Write('U');
                                    Write(char.ConvertToUtf32(character, value[index + 1]).ToString("X08", CultureInfo.InvariantCulture));
                                    index++;
                                }
                                else
                                {
                                    throw new SyntaxErrorException("While writing a quoted scalar, found an orphaned high surrogate.");
                                }
                            }
                            else
                            {
                                Write('u');
                                Write(code.ToString("X04", CultureInfo.InvariantCulture));
                            }
                            break;
                    }
                    previousSpace = false;
                }
                else if (character == ' ')
                {
                    if (allowBreaks && !previousSpace && column > bestWidth && index > 0 && index + 1 < value.Length)
                    {
                        WriteIndent();
                        if (value[index + 1] == ' ')
                        {
                            Write('\\');
                        }
                    }
                    else
                    {
                        Write(character);
                    }
                    previousSpace = true;
                }
                else
                {
                    Write(character);
                    previousSpace = false;
                }
            }

            WriteIndicator("\"", false, false, false);

            isWhitespace = false;
            isIndentation = false;
        }

        private void WriteLiteralScalar(string value)
        {
            var previousBreak = true;

            WriteIndicator("|", true, false, false);
            WriteBlockScalarHints(value);
            WriteBreak();

            isIndentation = true;
            isWhitespace = true;

            for (var i = 0; i < value.Length; ++i)
            {
                var character = value[i];
                if (character == '\r' && (i + 1) < value.Length && value[i + 1] == '\n')
                {
                    continue;
                }

                if (IsBreak(character, out var breakCharacter))
                {
                    WriteBreak(breakCharacter);
                    isIndentation = true;
                    previousBreak = true;
                }
                else
                {
                    if (previousBreak)
                    {
                        WriteIndent();
                    }
                    Write(character);
                    isIndentation = false;
                    previousBreak = false;
                }
            }
        }

        private void WriteFoldedScalar(string value)
        {
            var previousBreak = true;
            var leadingSpaces = true;

            WriteIndicator(">", true, false, false);
            WriteBlockScalarHints(value);
            WriteBreak();

            isIndentation = true;
            isWhitespace = true;

            for (var i = 0; i < value.Length; ++i)
            {
                var character = value[i];
                if (IsBreak(character, out var breakCharacter))
                {
                    if (!previousBreak && !leadingSpaces && character == '\n')
                    {
                        var k = 0;
                        while (i + k < value.Length && IsBreak(value[i + k], out _))
                        {
                            ++k;
                        }
                        if (i + k < value.Length && !(IsBlank(value[i + k]) || IsBreak(value[i + k], out _)))
                        {
                            WriteBreak();
                        }
                    }
                    WriteBreak(breakCharacter);
                    isIndentation = true;
                    previousBreak = true;
                }
                else
                {
                    if (previousBreak)
                    {
                        WriteIndent();
                        leadingSpaces = IsBlank(character);
                    }
                    if (!previousBreak && character == ' ' && i + 1 < value.Length && value[i + 1] != ' ' && column > bestWidth)
                    {
                        WriteIndent();
                    }
                    else
                    {
                        Write(character);
                    }
                    isIndentation = false;
                    previousBreak = false;
                }
            }
        }

        // Todo: isn't this what CharacterAnalyser is for?
        private static bool IsSpace(char character)
        {
            return character == ' ';
        }

        private static bool IsBreak(char character, out char breakChar)
        {
            switch (character)
            {
                case '\r':
                case '\n':
                case '\x85':
                    breakChar = '\n';
                    return true;

                case '\x2028':
                case '\x2029':
                    breakChar = character;
                    return true;

                default:
                    breakChar = '\0';
                    return false;
            }
        }

        private static bool IsBlank(char character)
        {
            return character == ' ' || character == '\t';
        }

        private static bool IsPrintable(char character)
        {
            return
                character == '\x9' ||
                    character == '\xA' ||
                    character == '\xD' ||
                    (character >= '\x20' && character <= '\x7E') ||
                    character == '\x85' ||
                    (character >= '\xA0' && character <= '\xD7FF') ||
                    (character >= '\xE000' && character <= '\xFFFD');
        }

        private static bool IsHighSurrogate(char c)
        {
            return 0xD800 <= c && c <= 0xDBFF;
        }

        private static bool IsLowSurrogate(char c)
        {
            return 0xDC00 <= c && c <= 0xDFFF;
        }

        #endregion

        /// <summary>
        /// Expect SEQUENCE-START.
        /// </summary>
        private void EmitSequenceStart(ParsingEvent evt)
        {
            ProcessAnchor();
            ProcessTag();

            var sequenceStart = (SequenceStart)evt;

            if (flowLevel != 0 || isCanonical || sequenceStart.Style == SequenceStyle.Flow || CheckEmptySequence())
            {
                state = EmitterState.FlowSequenceFirstItem;
            }
            else
            {
                state = EmitterState.BlockSequenceFirstItem;
            }
        }

        /// <summary>
        /// Expect MAPPING-START.
        /// </summary>
        private void EmitMappingStart(ParsingEvent evt)
        {
            ProcessAnchor();
            ProcessTag();

            var mappingStart = (MappingStart)evt;

            if (flowLevel != 0 || isCanonical || mappingStart.Style == MappingStyle.Flow || CheckEmptyMapping())
            {
                state = EmitterState.FlowMappingFirstKey;
            }
            else
            {
                state = EmitterState.BlockMappingFirstKey;
            }
        }

        private void ProcessAnchor()
        {
<<<<<<< HEAD
            if (anchorData.Anchor != null && !skipAnchorName)
=======
            if (!anchorData.anchor.IsEmpty && !skipAnchorName)
>>>>>>> 27c7bc37
            {
                WriteIndicator(anchorData.IsAlias ? "*" : "&", true, false, false);
                WriteAnchor(anchorData.Anchor);
            }
        }

        private void ProcessTag()
        {
            if (tagData.Handle == null && tagData.Suffix == null)
            {
                return;
            }

            if (tagData.Handle != null)
            {
                WriteTagHandle(tagData.Handle);
                if (tagData.Suffix != null)
                {
                    WriteTagContent(tagData.Suffix, false);
                }
            }
            else
            {
                WriteIndicator("!<", true, false, false);
                WriteTagContent(tagData.Suffix!, false);
                WriteIndicator(">", false, false, false);
            }
        }

        /// <summary>
        /// Expect DOCUMENT-END.
        /// </summary>
        private void EmitDocumentEnd(ParsingEvent evt)
        {
            if (evt is DocumentEnd documentEnd)
            {
                WriteIndent();
                if (!documentEnd.IsImplicit)
                {
                    WriteIndicator("...", true, false, false);
                    WriteIndent();
                    isDocumentEndWritten = true;
                }

                state = EmitterState.DocumentStart;

                tagDirectives.Clear();
            }
            else
            {
                throw new YamlException("Expected DOCUMENT-END.");
            }
        }

        /// <summary>
        /// Expect a flow item node.
        /// </summary>
        private void EmitFlowSequenceItem(ParsingEvent evt, bool isFirst)
        {
            if (isFirst)
            {
                WriteIndicator("[", true, true, false);
                IncreaseIndent(true, false);
                ++flowLevel;
            }

            if (evt is SequenceEnd)
            {
                --flowLevel;
                indent = indents.Pop();
                if (isCanonical && !isFirst)
                {
                    WriteIndicator(",", false, false, false);
                    WriteIndent();
                }
                WriteIndicator("]", false, false, false);
                state = states.Pop();
                return;
            }

            if (!isFirst)
            {
                WriteIndicator(",", false, false, false);
            }

            if (isCanonical || column > bestWidth)
            {
                WriteIndent();
            }

            states.Push(EmitterState.FlowSequenceItem);

            EmitNode(evt, false, false);
        }

        /// <summary>
        /// Expect a flow key node.
        /// </summary>
        private void EmitFlowMappingKey(ParsingEvent evt, bool isFirst)
        {
            if (isFirst)
            {
                WriteIndicator("{", true, true, false);
                IncreaseIndent(true, false);
                ++flowLevel;
            }

            if (evt is MappingEnd)
            {
                --flowLevel;
                indent = indents.Pop();
                if (isCanonical && !isFirst)
                {
                    WriteIndicator(",", false, false, false);
                    WriteIndent();
                }
                WriteIndicator("}", false, false, false);
                state = states.Pop();
                return;
            }

            if (!isFirst)
            {
                WriteIndicator(",", false, false, false);
            }
            if (isCanonical || column > bestWidth)
            {
                WriteIndent();
            }

            if (!isCanonical && CheckSimpleKey())
            {
                states.Push(EmitterState.FlowMappingSimpleValue);
                EmitNode(evt, true, true);
            }
            else
            {
                WriteIndicator("?", true, false, false);
                states.Push(EmitterState.FlowMappingValue);
                EmitNode(evt, true, false);
            }
        }

        /// <summary>
        /// Expect a flow value node.
        /// </summary>
        private void EmitFlowMappingValue(ParsingEvent evt, bool isSimple)
        {
            if (isSimple)
            {
                WriteIndicator(":", false, false, false);
            }
            else
            {
                if (isCanonical || column > bestWidth)
                {
                    WriteIndent();
                }
                WriteIndicator(":", true, false, false);
            }
            states.Push(EmitterState.FlowMappingKey);
            EmitNode(evt, true, false);
        }

        /// <summary>
        /// Expect a block item node.
        /// </summary>
        private void EmitBlockSequenceItem(ParsingEvent evt, bool isFirst)
        {
            if (isFirst)
            {
                IncreaseIndent(false, (isMappingContext && !isIndentation));
            }

            if (evt is SequenceEnd)
            {
                indent = indents.Pop();
                state = states.Pop();
                return;
            }

            WriteIndent();
            WriteIndicator("-", true, false, true);
            states.Push(EmitterState.BlockSequenceItem);

            EmitNode(evt, false, false);
        }

        /// <summary>
        /// Expect a block key node.
        /// </summary>
        private void EmitBlockMappingKey(ParsingEvent evt, bool isFirst)
        {
            if (isFirst)
            {
                IncreaseIndent(false, false);
            }

            if (evt is MappingEnd)
            {
                indent = indents.Pop();
                state = states.Pop();
                return;
            }

            WriteIndent();

            if (CheckSimpleKey())
            {
                states.Push(EmitterState.BlockMappingSimpleValue);
                EmitNode(evt, true, true);
            }
            else
            {
                WriteIndicator("?", true, false, true);
                states.Push(EmitterState.BlockMappingValue);
                EmitNode(evt, true, false);
            }
        }

        /// <summary>
        /// Expect a block value node.
        /// </summary>
        private void EmitBlockMappingValue(ParsingEvent evt, bool isSimple)
        {
            if (isSimple)
            {
                WriteIndicator(":", false, false, false);
            }
            else
            {
                WriteIndent();
                WriteIndicator(":", true, false, true);
            }
            states.Push(EmitterState.BlockMappingKey);
            EmitNode(evt, true, false);
        }

        private void IncreaseIndent(bool isFlow, bool isIndentless)
        {
            indents.Push(indent);

            if (indent < 0)
            {
                indent = isFlow ? bestIndent : 0;
            }
            else if (!isIndentless || !forceIndentLess)
            {
                indent += bestIndent;
            }
        }

        #region Check Methods

        /// <summary>
        /// Check if the document content is an empty scalar.
        /// </summary>
        private bool CheckEmptyDocument()
        {
            var index = 0;
            foreach (var parsingEvent in events)
            {
                index++;
                if (index == 2)
                {
                    if (parsingEvent is Scalar scalar)
                    {
                        return string.IsNullOrEmpty(scalar.Value);
                    }
                    break;
                }
            }

            return false;
        }

        /// <summary>
        /// Check if the next node can be expressed as a simple key.
        /// </summary>
        private bool CheckSimpleKey()
        {
            if (events.Count < 1)
            {
                return false;
            }

            int length;
            switch (events.Peek().Type)
            {
                case EventType.Alias:
<<<<<<< HEAD
                    length = SafeStringLength(anchorData.Anchor);
=======
                    length = AnchorNameLength(anchorData.anchor);
>>>>>>> 27c7bc37
                    break;

                case EventType.Scalar:
                    if (scalarData.IsMultiline)
                    {
                        return false;
                    }

                    length =
<<<<<<< HEAD
                        SafeStringLength(anchorData.Anchor) +
                            SafeStringLength(tagData.Handle) +
                            SafeStringLength(tagData.Suffix) +
                            SafeStringLength(scalarData.Value);
=======
                        AnchorNameLength(anchorData.anchor) +
                            SafeStringLength(tagData.handle) +
                            SafeStringLength(tagData.suffix) +
                            SafeStringLength(scalarData.value);
>>>>>>> 27c7bc37
                    break;

                case EventType.SequenceStart:
                    if (!CheckEmptySequence())
                    {
                        return false;
                    }
                    length =
<<<<<<< HEAD
                        SafeStringLength(anchorData.Anchor) +
                            SafeStringLength(tagData.Handle) +
                            SafeStringLength(tagData.Suffix);
=======
                        AnchorNameLength(anchorData.anchor) +
                            SafeStringLength(tagData.handle) +
                            SafeStringLength(tagData.suffix);
>>>>>>> 27c7bc37
                    break;

                case EventType.MappingStart:
                    if (!CheckEmptySequence())
                    {
                        return false;
                    }
                    length =
<<<<<<< HEAD
                        SafeStringLength(anchorData.Anchor) +
                            SafeStringLength(tagData.Handle) +
                            SafeStringLength(tagData.Suffix);
=======
                        AnchorNameLength(anchorData.anchor) +
                            SafeStringLength(tagData.handle) +
                            SafeStringLength(tagData.suffix);
>>>>>>> 27c7bc37
                    break;

                default:
                    return false;
            }

            return length <= maxSimpleKeyLength;
        }

        private int AnchorNameLength(AnchorName value)
        {
            return value.IsEmpty ? 0 : value.Value.Length;
        }

        private int SafeStringLength(string? value)
        {
            return value == null ? 0 : value.Length;
        }

        private bool CheckEmptySequence() => CheckEmptyStructure<SequenceStart, SequenceEnd>();
        private bool CheckEmptyMapping() => CheckEmptyStructure<MappingStart, MappingEnd>();

        private bool CheckEmptyStructure<TStart, TEnd>()
            where TStart : NodeEvent
            where TEnd : ParsingEvent
        {
            if (events.Count < 2)
            {
                return false;
            }

            using var enumerator = events.GetEnumerator();
            return enumerator.MoveNext()
                && enumerator.Current is TStart
                && enumerator.MoveNext()
                && enumerator.Current is TEnd;
        }
        #endregion

        #region Write Methods

        private void WriteBlockScalarHints(string value)
        {
            var analyzer = new CharacterAnalyzer<StringLookAheadBuffer>(new StringLookAheadBuffer(value));

            if (analyzer.IsSpace() || analyzer.IsBreak())
            {
                var indentHint = bestIndent.ToString(CultureInfo.InvariantCulture);
                WriteIndicator(indentHint, false, false, false);
            }

            string? chompHint = null;
            if (value.Length == 0 || !analyzer.IsBreak(value.Length - 1))
            {
                chompHint = "-";
            }
            else if (value.Length >= 2 && analyzer.IsBreak(value.Length - 2))
            {
                chompHint = "+";
            }

            if (chompHint != null)
            {
                WriteIndicator(chompHint, false, false, false);
            }
        }

        private void WriteIndicator(string indicator, bool needWhitespace, bool whitespace, bool indentation)
        {
            if (needWhitespace && !isWhitespace)
            {
                Write(' ');
            }

            Write(indicator);

            isWhitespace = whitespace;
            isIndentation &= indentation;
        }

        private void WriteIndent()
        {
            var currentIndent = Math.Max(indent, 0);

            var isBreakRequired = !isIndentation
                || column > currentIndent
                || (column == currentIndent && !isWhitespace);

            if (isBreakRequired)
            {
                WriteBreak();
            }

            while (column < currentIndent)
            {
                Write(' ');
            }

            isWhitespace = true;
            isIndentation = true;
        }

        private void WriteAnchor(AnchorName value)
        {
            Write(value.Value);

            isWhitespace = false;
            isIndentation = false;
        }

        private void WriteTagHandle(string value)
        {
            if (!isWhitespace)
            {
                Write(' ');
            }

            Write(value);

            isWhitespace = false;
            isIndentation = false;
        }

        private void WriteTagContent(string value, bool needsWhitespace)
        {
            if (needsWhitespace && !isWhitespace)
            {
                Write(' ');
            }

            Write(UrlEncode(value));

            isWhitespace = false;
            isIndentation = false;
        }

        private string UrlEncode(string text)
        {
            return UriReplacer.Replace(text, delegate (Match match)
            {
                var buffer = new StringBuilder();
                foreach (var toEncode in Encoding.UTF8.GetBytes(match.Value))
                {
                    buffer.AppendFormat("%{0:X02}", toEncode);
                }
                return buffer.ToString();
            });
        }

        private void Write(char value)
        {
            output.Write(value);
            ++column;
        }

        private void Write(string value)
        {
            output.Write(value);
            column += value.Length;
        }

        private void WriteBreak(char breakCharacter = '\n')
        {
            if (breakCharacter == '\n')
            {
                output.WriteLine();
            }
            else
            {
                output.Write(breakCharacter);
            }
            column = 0;
        }

        #endregion
    }
}
<|MERGE_RESOLUTION|>--- conflicted
+++ resolved
@@ -1,1944 +1,1897 @@
-﻿// This file is part of YamlDotNet - A .NET library for YAML.
-// Copyright (c) Antoine Aubry and contributors
-//
-// Permission is hereby granted, free of charge, to any person obtaining a copy of
-// this software and associated documentation files (the "Software"), to deal in
-// the Software without restriction, including without limitation the rights to
-// use, copy, modify, merge, publish, distribute, sublicense, and/or sell copies
-// of the Software, and to permit persons to whom the Software is furnished to do
-// so, subject to the following conditions:
-//
-// The above copyright notice and this permission notice shall be included in all
-// copies or substantial portions of the Software.
-//
-// THE SOFTWARE IS PROVIDED "AS IS", WITHOUT WARRANTY OF ANY KIND, EXPRESS OR
-// IMPLIED, INCLUDING BUT NOT LIMITED TO THE WARRANTIES OF MERCHANTABILITY,
-// FITNESS FOR A PARTICULAR PURPOSE AND NONINFRINGEMENT. IN NO EVENT SHALL THE
-// AUTHORS OR COPYRIGHT HOLDERS BE LIABLE FOR ANY CLAIM, DAMAGES OR OTHER
-// LIABILITY, WHETHER IN AN ACTION OF CONTRACT, TORT OR OTHERWISE, ARISING FROM,
-// OUT OF OR IN CONNECTION WITH THE SOFTWARE OR THE USE OR OTHER DEALINGS IN THE
-// SOFTWARE.
-
-using System;
-using System.Collections.Generic;
-using System.Globalization;
-using System.IO;
-using System.Text;
-using System.Text.RegularExpressions;
-using YamlDotNet.Core.Events;
-using ParsingEvent = YamlDotNet.Core.Events.ParsingEvent;
-using TagDirective = YamlDotNet.Core.Tokens.TagDirective;
-using VersionDirective = YamlDotNet.Core.Tokens.VersionDirective;
-
-namespace YamlDotNet.Core
-{
-    /// <summary>
-    /// Emits YAML streams.
-    /// </summary>
-    public class Emitter : IEmitter
-    {
-        private static readonly Regex UriReplacer = new Regex(@"[^0-9A-Za-z_\-;?@=$~\\\)\]/:&+,\.\*\(\[!]",
-            StandardRegexOptions.Compiled | RegexOptions.Singleline);
-
-        private readonly TextWriter output;
-        private readonly bool outputUsesUnicodeEncoding;
-
-        private readonly int maxSimpleKeyLength;
-        private readonly bool isCanonical;
-        private readonly bool skipAnchorName;
-        private readonly int bestIndent;
-        private readonly int bestWidth;
-        private EmitterState state;
-
-        private readonly Stack<EmitterState> states = new Stack<EmitterState>();
-        private readonly Queue<ParsingEvent> events = new Queue<ParsingEvent>();
-        private readonly Stack<int> indents = new Stack<int>();
-        private readonly TagDirectiveCollection tagDirectives = new TagDirectiveCollection();
-        private int indent;
-        private int flowLevel;
-        private bool isMappingContext;
-        private bool isSimpleKeyContext;
-
-        private int column;
-        private bool isWhitespace;
-        private bool isIndentation;
-        private bool forceIndentLess;
-
-        private bool isDocumentEndWritten;
-
-        private readonly AnchorData anchorData = new AnchorData();
-        private readonly TagData tagData = new TagData();
-        private readonly ScalarData scalarData = new ScalarData();
-
-        private class AnchorData
-        {
-<<<<<<< HEAD
-            public string? Anchor;
-            public bool IsAlias;
-=======
-            public AnchorName anchor;
-            public bool isAlias;
->>>>>>> 27c7bc37
-        }
-
-        private class TagData
-        {
-            public string? Handle;
-            public string? Suffix;
-        }
-
-        private class ScalarData
-        {
-            public string Value = string.Empty;
-            public bool IsMultiline;
-            public bool IsFlowPlainAllowed;
-            public bool IsBlockPlainAllowed;
-            public bool IsSingleQuotedAllowed;
-            public bool IsBlockAllowed;
-            public bool HasSingleQuotes;
-            public ScalarStyle Style;
-        }
-
-        /// <summary>
-        /// Initializes a new instance of the <see cref="Emitter"/> class.
-        /// </summary>
-        /// <param name="output">The <see cref="TextWriter"/> where the emitter will write.</param>
-        public Emitter(TextWriter output)
-            : this(output, EmitterSettings.Default)
-        {
-        }
-
-        /// <summary>
-        /// Initializes a new instance of the <see cref="Emitter"/> class.
-        /// </summary>
-        /// <param name="output">The <see cref="TextWriter"/> where the emitter will write.</param>
-        /// <param name="bestIndent">The preferred indentation.</param>
-        public Emitter(TextWriter output, int bestIndent)
-            : this(output, bestIndent, int.MaxValue)
-        {
-        }
-
-        /// <summary>
-        /// Initializes a new instance of the <see cref="Emitter"/> class.
-        /// </summary>
-        /// <param name="output">The <see cref="TextWriter"/> where the emitter will write.</param>
-        /// <param name="bestIndent">The preferred indentation.</param>
-        /// <param name="bestWidth">The preferred text width.</param>
-        public Emitter(TextWriter output, int bestIndent, int bestWidth)
-            : this(output, bestIndent, bestWidth, false)
-        {
-        }
-
-        /// <summary>
-        /// Initializes a new instance of the <see cref="Emitter"/> class.
-        /// </summary>
-        /// <param name="output">The <see cref="TextWriter"/> where the emitter will write.</param>
-        /// <param name="bestIndent">The preferred indentation.</param>
-        /// <param name="bestWidth">The preferred text width.</param>
-        /// <param name="isCanonical">If true, write the output in canonical form.</param>
-        public Emitter(TextWriter output, int bestIndent, int bestWidth, bool isCanonical)
-            : this(output, new EmitterSettings(bestIndent, bestWidth, isCanonical, 1024))
-        {
-        }
-
-        public Emitter(TextWriter output, EmitterSettings settings)
-        {
-            this.bestIndent = settings.BestIndent;
-            this.bestWidth = settings.BestWidth;
-            this.isCanonical = settings.IsCanonical;
-            this.maxSimpleKeyLength = settings.MaxSimpleKeyLength;
-            this.skipAnchorName = settings.SkipAnchorName;
-            this.forceIndentLess = !settings.IndentSequences;
-
-            this.output = output;
-            this.outputUsesUnicodeEncoding = IsUnicode(output.Encoding);
-        }
-
-        /// <summary>
-        /// Emit an evt.
-        /// </summary>
-        public void Emit(ParsingEvent @event)
-        {
-            events.Enqueue(@event);
-
-            while (!NeedMoreEvents())
-            {
-                var current = events.Peek();
-                try
-                {
-
-                    AnalyzeEvent(current);
-                    StateMachine(current);
-                }
-                finally
-                {
-                    // Only dequeue after calling state_machine because it checks how many events are in the queue.
-                    // Todo: well, move into StateMachine() then
-                    events.Dequeue();
-                }
-            }
-        }
-
-        /// <summary>
-        /// Check if we need to accumulate more events before emitting.
-        /// 
-        /// We accumulate extra
-        ///  - 1 event for DOCUMENT-START
-        ///  - 2 events for SEQUENCE-START
-        ///  - 3 events for MAPPING-START
-        /// </summary>
-        private bool NeedMoreEvents()
-        {
-            if (events.Count == 0)
-            {
-                return true;
-            }
-
-            int accumulate;
-            switch (events.Peek().Type)
-            {
-                case EventType.DocumentStart:
-                    accumulate = 1;
-                    break;
-
-                case EventType.SequenceStart:
-                    accumulate = 2;
-                    break;
-
-                case EventType.MappingStart:
-                    accumulate = 3;
-                    break;
-
-                default:
-                    return false;
-            }
-
-            if (events.Count > accumulate)
-            {
-                return false;
-            }
-
-            var level = 0;
-            foreach (var evt in events)
-            {
-                switch (evt.Type)
-                {
-                    case EventType.DocumentStart:
-                    case EventType.SequenceStart:
-                    case EventType.MappingStart:
-                        ++level;
-                        break;
-
-                    case EventType.DocumentEnd:
-                    case EventType.SequenceEnd:
-                    case EventType.MappingEnd:
-                        --level;
-                        break;
-                }
-                if (level == 0)
-                {
-                    return false;
-                }
-            }
-
-            return true;
-        }
-
-        private void AnalyzeEvent(ParsingEvent evt)
-        {
-<<<<<<< HEAD
-            anchorData.Anchor = null;
-            tagData.Handle = null;
-            tagData.Suffix = null;
-=======
-            anchorData.anchor = AnchorName.Empty;
-            tagData.handle = null;
-            tagData.suffix = null;
->>>>>>> 27c7bc37
-
-            if (evt is AnchorAlias alias)
-            {
-                AnalyzeAnchor(alias.Value, true);
-                return;
-            }
-
-            if (evt is NodeEvent nodeEvent)
-            {
-                if (evt is Scalar scalar)
-                {
-                    AnalyzeScalar(scalar);
-                }
-
-                AnalyzeAnchor(nodeEvent.Anchor, false);
-
-                if (!nodeEvent.Tag.IsEmpty && (isCanonical || nodeEvent.IsCanonical))
-                {
-                    AnalyzeTag(nodeEvent.Tag);
-                }
-            }
-        }
-
-        private void AnalyzeAnchor(AnchorName anchor, bool isAlias)
-        {
-            anchorData.Anchor = anchor;
-            anchorData.IsAlias = isAlias;
-        }
-
-        private void AnalyzeScalar(Scalar scalar)
-        {
-            var value = scalar.Value;
-            scalarData.Value = value;
-
-            if (value.Length == 0)
-            {
-                if (scalar.Tag == "tag:yaml.org,2002:null")
-                {
-                    scalarData.IsMultiline = false;
-                    scalarData.IsFlowPlainAllowed = false;
-                    scalarData.IsBlockPlainAllowed = true;
-                    scalarData.IsSingleQuotedAllowed = false;
-                    scalarData.IsBlockAllowed = false;
-                }
-                else
-                {
-                    scalarData.IsMultiline = false;
-                    scalarData.IsFlowPlainAllowed = false;
-                    scalarData.IsBlockPlainAllowed = false;
-                    scalarData.IsSingleQuotedAllowed = true;
-                    scalarData.IsBlockAllowed = false;
-                }
-                return;
-            }
-
-            var flowIndicators = false;
-            var blockIndicators = false;
-            if (value.StartsWith("---", StringComparison.Ordinal) || value.StartsWith("...", StringComparison.Ordinal))
-            {
-                flowIndicators = true;
-                blockIndicators = true;
-            }
-
-            var buffer = new CharacterAnalyzer<StringLookAheadBuffer>(new StringLookAheadBuffer(value));
-            var preceededByWhitespace = true;
-            var followedByWhitespace = buffer.IsWhiteBreakOrZero(1);
-
-            var leadingSpace = false;
-            var leadingBreak = false;
-            var trailingSpace = false;
-            var trailingBreak = false;
-            var leadingQuote = false;
-
-            var breakSpace = false;
-            var spaceBreak = false;
-            var previousSpace = false;
-            var previousBreak = false;
-            var lineOfSpaces = false;
-
-            var lineBreaks = false;
-
-            var specialCharacters = !ValueIsRepresentableInOutputEncoding(value);
-            var singleQuotes = false;
-            var linesOfSpaces = false;
-
-            var isFirst = true;
-            while (!buffer.EndOfInput)
-            {
-                if (isFirst)
-                {
-                    if (buffer.Check(@"#,[]{}&*!|>\""%@`'"))
-                    {
-                        flowIndicators = true;
-                        blockIndicators = true;
-                        leadingQuote = buffer.Check('\'');
-                        singleQuotes |= buffer.Check('\'');
-                    }
-
-                    if (buffer.Check("?:"))
-                    {
-                        flowIndicators = true;
-                        if (followedByWhitespace)
-                        {
-                            blockIndicators = true;
-                        }
-                    }
-
-                    if (buffer.Check('-') && followedByWhitespace)
-                    {
-                        flowIndicators = true;
-                        blockIndicators = true;
-                    }
-                }
-                else
-                {
-                    if (buffer.Check(",?[]{}"))
-                    {
-                        flowIndicators = true;
-                    }
-
-                    if (buffer.Check(':'))
-                    {
-                        flowIndicators = true;
-                        if (followedByWhitespace)
-                        {
-                            blockIndicators = true;
-                        }
-                    }
-
-                    if (buffer.Check('#') && preceededByWhitespace)
-                    {
-                        flowIndicators = true;
-                        blockIndicators = true;
-                    }
-
-                    singleQuotes |= buffer.Check('\'');
-                }
-
-                if (!specialCharacters && !buffer.IsPrintable())
-                {
-                    specialCharacters = true;
-                }
-
-                if (buffer.IsBreak())
-                {
-                    lineBreaks = true;
-                }
-
-                if (buffer.IsSpace())
-                {
-                    if (isFirst)
-                    {
-                        leadingSpace = true;
-                    }
-
-                    if (buffer.Buffer.Position >= buffer.Buffer.Length - 1)
-                    {
-                        trailingSpace = true;
-                    }
-
-                    if (previousBreak)
-                    {
-                        breakSpace = true;
-                        lineOfSpaces = true;
-                    }
-
-                    previousSpace = true;
-                    previousBreak = false;
-                }
-                else if (buffer.IsBreak())
-                {
-                    if (isFirst)
-                    {
-                        leadingBreak = true;
-                    }
-
-                    if (buffer.Buffer.Position >= buffer.Buffer.Length - 1)
-                    {
-                        trailingBreak = true;
-                    }
-
-                    if (previousSpace)
-                    {
-                        spaceBreak = true;
-                    }
-
-                    if (lineOfSpaces)
-                    {
-                        linesOfSpaces = true;
-                    }
-
-                    previousSpace = false;
-                    previousBreak = true;
-                }
-                else
-                {
-                    previousSpace = false;
-                    previousBreak = false;
-                    lineOfSpaces = false;
-                }
-
-                preceededByWhitespace = buffer.IsWhiteBreakOrZero();
-                buffer.Skip(1);
-                if (!buffer.EndOfInput)
-                {
-                    followedByWhitespace = buffer.IsWhiteBreakOrZero(1);
-                }
-
-                isFirst = false;
-            }
-
-            scalarData.IsFlowPlainAllowed = true;
-            scalarData.IsBlockPlainAllowed = true;
-            scalarData.IsSingleQuotedAllowed = true;
-            scalarData.IsBlockAllowed = true;
-
-            if (leadingSpace || leadingBreak || trailingSpace || trailingBreak || leadingQuote)
-            {
-                scalarData.IsFlowPlainAllowed = false;
-                scalarData.IsBlockPlainAllowed = false;
-            }
-
-            if (trailingSpace)
-            {
-                scalarData.IsBlockAllowed = false;
-            }
-
-            if (breakSpace)
-            {
-                scalarData.IsFlowPlainAllowed = false;
-                scalarData.IsBlockPlainAllowed = false;
-                scalarData.IsSingleQuotedAllowed = false;
-            }
-
-            if (spaceBreak || specialCharacters)
-            {
-                scalarData.IsFlowPlainAllowed = false;
-                scalarData.IsBlockPlainAllowed = false;
-                scalarData.IsSingleQuotedAllowed = false;
-            }
-            if (linesOfSpaces)
-            {
-                scalarData.IsBlockAllowed = false;
-            }
-
-            scalarData.IsMultiline = lineBreaks;
-            if (lineBreaks)
-            {
-                scalarData.IsFlowPlainAllowed = false;
-                scalarData.IsBlockPlainAllowed = false;
-            }
-
-            if (flowIndicators)
-            {
-                scalarData.IsFlowPlainAllowed = false;
-            }
-
-            if (blockIndicators)
-            {
-                scalarData.IsBlockPlainAllowed = false;
-            }
-
-            scalarData.HasSingleQuotes = singleQuotes;
-        }
-
-        private bool ValueIsRepresentableInOutputEncoding(string value)
-        {
-            if (outputUsesUnicodeEncoding)
-            {
-                return true;
-            }
-
-            try
-            {
-                var encodedBytes = output.Encoding.GetBytes(value);
-                var decodedString = output.Encoding.GetString(encodedBytes, 0, encodedBytes.Length);
-                return decodedString.Equals(value);
-            }
-            catch (EncoderFallbackException)
-            {
-                return false;
-            }
-            catch (ArgumentOutOfRangeException)
-            {
-                return false;
-            }
-        }
-
-        private bool IsUnicode(Encoding encoding)
-        {
-            return encoding is UTF8Encoding ||
-                   encoding is UnicodeEncoding ||
-                   encoding is UTF7Encoding;
-        }
-
-        private void AnalyzeTag(TagName tag)
-        {
-<<<<<<< HEAD
-            tagData.Handle = tag;
-=======
-            tagData.handle = tag.Value;
->>>>>>> 27c7bc37
-            foreach (var tagDirective in tagDirectives)
-            {
-                if (tag.Value.StartsWith(tagDirective.Prefix, StringComparison.Ordinal))
-                {
-<<<<<<< HEAD
-                    tagData.Handle = tagDirective.Handle;
-                    tagData.Suffix = tag.Substring(tagDirective.Prefix.Length);
-=======
-                    tagData.handle = tagDirective.Handle;
-                    tagData.suffix = tag.Value.Substring(tagDirective.Prefix.Length);
->>>>>>> 27c7bc37
-                    break;
-                }
-            }
-        }
-
-        private void StateMachine(ParsingEvent evt)
-        {
-            if (evt is Comment comment)
-            {
-                EmitComment(comment);
-                return;
-            }
-
-            switch (state)
-            {
-                case EmitterState.StreamStart:
-                    EmitStreamStart(evt);
-                    break;
-
-                case EmitterState.FirstDocumentStart:
-                    EmitDocumentStart(evt, true);
-                    break;
-
-                case EmitterState.DocumentStart:
-                    EmitDocumentStart(evt, false);
-                    break;
-
-                case EmitterState.DocumentContent:
-                    EmitDocumentContent(evt);
-                    break;
-
-                case EmitterState.DocumentEnd:
-                    EmitDocumentEnd(evt);
-                    break;
-
-                case EmitterState.FlowSequenceFirstItem:
-                    EmitFlowSequenceItem(evt, true);
-                    break;
-
-                case EmitterState.FlowSequenceItem:
-                    EmitFlowSequenceItem(evt, false);
-                    break;
-
-                case EmitterState.FlowMappingFirstKey:
-                    EmitFlowMappingKey(evt, true);
-                    break;
-
-                case EmitterState.FlowMappingKey:
-                    EmitFlowMappingKey(evt, false);
-                    break;
-
-                case EmitterState.FlowMappingSimpleValue:
-                    EmitFlowMappingValue(evt, true);
-                    break;
-
-                case EmitterState.FlowMappingValue:
-                    EmitFlowMappingValue(evt, false);
-                    break;
-
-                case EmitterState.BlockSequenceFirstItem:
-                    EmitBlockSequenceItem(evt, true);
-                    break;
-
-                case EmitterState.BlockSequenceItem:
-                    EmitBlockSequenceItem(evt, false);
-                    break;
-
-                case EmitterState.BlockMappingFirstKey:
-                    EmitBlockMappingKey(evt, true);
-                    break;
-
-                case EmitterState.BlockMappingKey:
-                    EmitBlockMappingKey(evt, false);
-                    break;
-
-                case EmitterState.BlockMappingSimpleValue:
-                    EmitBlockMappingValue(evt, true);
-                    break;
-
-                case EmitterState.BlockMappingValue:
-                    EmitBlockMappingValue(evt, false);
-                    break;
-
-                case EmitterState.StreamEnd:
-                    throw new YamlException("Expected nothing after STREAM-END");
-
-                default:
-                    throw new InvalidOperationException();
-            }
-        }
-
-        private void EmitComment(Comment comment)
-        {
-            if (comment.IsInline)
-            {
-                Write(' ');
-            }
-            else
-            {
-                WriteIndent();
-            }
-
-            Write("# ");
-            Write(comment.Value);
-            WriteBreak();
-
-            isIndentation = true;
-        }
-
-        /// <summary>
-        /// Expect STREAM-START.
-        /// </summary>
-        private void EmitStreamStart(ParsingEvent evt)
-        {
-            if (!(evt is StreamStart))
-            {
-                throw new ArgumentException("Expected STREAM-START.", nameof(evt));
-            }
-
-            indent = -1;
-            column = 0;
-            isWhitespace = true;
-            isIndentation = true;
-
-            state = EmitterState.FirstDocumentStart;
-        }
-
-        /// <summary>
-        /// Expect DOCUMENT-START or STREAM-END.
-        /// </summary>
-        private void EmitDocumentStart(ParsingEvent evt, bool isFirst)
-        {
-            if (evt is DocumentStart documentStart)
-            {
-                var isImplicit = documentStart.IsImplicit
-                    && isFirst
-                    && !isCanonical;
-
-                var documentTagDirectives = NonDefaultTagsAmong(documentStart.Tags);
-
-                if (!isFirst && !isDocumentEndWritten && (documentStart.Version != null || documentTagDirectives.Count > 0))
-                {
-                    isDocumentEndWritten = false;
-                    WriteIndicator("...", true, false, false);
-                    WriteIndent();
-                }
-
-                if (documentStart.Version != null)
-                {
-                    AnalyzeVersionDirective(documentStart.Version);
-
-                    var documentVersion = documentStart.Version.Version;
-                    isImplicit = false;
-                    WriteIndicator("%YAML", true, false, false);
-                    WriteIndicator(string.Format(CultureInfo.InvariantCulture,
-                        "{0}.{1}", documentVersion.Major, documentVersion.Minor),
-                        true, false, false);
-                    WriteIndent();
-                }
-
-                foreach (var tagDirective in documentTagDirectives)
-                {
-                    AppendTagDirectiveTo(tagDirective, false, tagDirectives);
-                }
-
-                foreach (var tagDirective in Constants.DefaultTagDirectives)
-                {
-                    AppendTagDirectiveTo(tagDirective, true, tagDirectives);
-                }
-
-                if (documentTagDirectives.Count > 0)
-                {
-                    isImplicit = false;
-                    foreach (var tagDirective in Constants.DefaultTagDirectives)
-                    {
-                        AppendTagDirectiveTo(tagDirective, true, documentTagDirectives);
-                    }
-
-                    foreach (var tagDirective in documentTagDirectives)
-                    {
-                        WriteIndicator("%TAG", true, false, false);
-                        WriteTagHandle(tagDirective.Handle);
-                        WriteTagContent(tagDirective.Prefix, true);
-                        WriteIndent();
-                    }
-                }
-
-                if (CheckEmptyDocument())
-                {
-                    isImplicit = false;
-                }
-
-                if (!isImplicit)
-                {
-                    WriteIndent();
-                    WriteIndicator("---", true, false, false);
-                    if (isCanonical)
-                    {
-                        WriteIndent();
-                    }
-                }
-
-                state = EmitterState.DocumentContent;
-            }
-
-            else if (evt is StreamEnd)
-            {
-                state = EmitterState.StreamEnd;
-            }
-            else
-            {
-                throw new YamlException("Expected DOCUMENT-START or STREAM-END");
-            }
-        }
-
-        private TagDirectiveCollection NonDefaultTagsAmong(IEnumerable<TagDirective>? tagCollection)
-        {
-            var directives = new TagDirectiveCollection();
-            if (tagCollection == null)
-            {
-                return directives;
-            }
-
-            foreach (var tagDirective in tagCollection)
-            {
-                AppendTagDirectiveTo(tagDirective, false, directives);
-            }
-            foreach (var tagDirective in Constants.DefaultTagDirectives)
-            {
-                directives.Remove(tagDirective);
-            }
-            return directives;
-        }
-
-        private void AnalyzeVersionDirective(VersionDirective versionDirective)
-        {
-            if (versionDirective.Version.Major != Constants.MajorVersion || versionDirective.Version.Minor > Constants.MinorVersion)
-            {
-                throw new YamlException("Incompatible %YAML directive");
-            }
-        }
-
-        private static void AppendTagDirectiveTo(TagDirective value, bool allowDuplicates, TagDirectiveCollection tagDirectives)
-        {
-            if (tagDirectives.Contains(value))
-            {
-                if (!allowDuplicates)
-                {
-                    throw new YamlException("Duplicate %TAG directive.");
-                }
-            }
-            else
-            {
-                tagDirectives.Add(value);
-            }
-        }
-
-        /// <summary>
-        /// Expect the root node.
-        /// </summary>
-        private void EmitDocumentContent(ParsingEvent evt)
-        {
-            states.Push(EmitterState.DocumentEnd);
-            EmitNode(evt, false, false);
-        }
-
-        /// <summary>
-        /// Expect a node.
-        /// </summary>
-        private void EmitNode(ParsingEvent evt, bool isMapping, bool isSimpleKey)
-        {
-            isMappingContext = isMapping;
-            isSimpleKeyContext = isSimpleKey;
-
-            switch (evt.Type)
-            {
-                case EventType.Alias:
-                    EmitAlias();
-                    break;
-
-                case EventType.Scalar:
-                    EmitScalar(evt);
-                    break;
-
-                case EventType.SequenceStart:
-                    EmitSequenceStart(evt);
-                    break;
-
-                case EventType.MappingStart:
-                    EmitMappingStart(evt);
-                    break;
-
-                default:
-                    throw new YamlException($"Expected SCALAR, SEQUENCE-START, MAPPING-START, or ALIAS, got {evt.Type}");
-            }
-        }
-
-        /// <summary>
-        /// Expect ALIAS.
-        /// </summary>
-        private void EmitAlias()
-        {
-            ProcessAnchor();
-            state = states.Pop();
-        }
-
-        /// <summary>
-        /// Expect SCALAR.
-        /// </summary>
-        private void EmitScalar(ParsingEvent evt)
-        {
-            SelectScalarStyle(evt);
-            ProcessAnchor();
-            ProcessTag();
-            IncreaseIndent(true, false);
-            ProcessScalar();
-
-            indent = indents.Pop();
-            state = states.Pop();
-        }
-
-        private void SelectScalarStyle(ParsingEvent evt)
-        {
-            var scalar = (Scalar)evt;
-
-            var style = scalar.Style;
-            var noTag = tagData.Handle == null && tagData.Suffix == null;
-
-            if (noTag && !scalar.IsPlainImplicit && !scalar.IsQuotedImplicit)
-            {
-                throw new YamlException("Neither tag nor isImplicit flags are specified.");
-            }
-
-            if (style == ScalarStyle.Any)
-            {
-                style = scalarData.IsMultiline ? ScalarStyle.Folded : ScalarStyle.Plain;
-            }
-
-            if (isCanonical)
-            {
-                style = ScalarStyle.DoubleQuoted;
-            }
-
-            if (isSimpleKeyContext && scalarData.IsMultiline)
-            {
-                style = ScalarStyle.DoubleQuoted;
-            }
-
-            if (style == ScalarStyle.Plain)
-            {
-                if ((flowLevel != 0 && !scalarData.IsFlowPlainAllowed) || (flowLevel == 0 && !scalarData.IsBlockPlainAllowed))
-                {
-                    style = (scalarData.IsSingleQuotedAllowed && !scalarData.HasSingleQuotes) ? ScalarStyle.SingleQuoted : ScalarStyle.DoubleQuoted;
-                }
-                if (string.IsNullOrEmpty(scalarData.Value) && (flowLevel != 0 || isSimpleKeyContext))
-                {
-                    style = ScalarStyle.SingleQuoted;
-                }
-                if (noTag && !scalar.IsPlainImplicit)
-                {
-                    style = ScalarStyle.SingleQuoted;
-                }
-            }
-
-            if (style == ScalarStyle.SingleQuoted)
-            {
-                if (!scalarData.IsSingleQuotedAllowed)
-                {
-                    style = ScalarStyle.DoubleQuoted;
-                }
-            }
-
-            if (style == ScalarStyle.Literal || style == ScalarStyle.Folded)
-            {
-                if (!scalarData.IsBlockAllowed || flowLevel != 0 || isSimpleKeyContext)
-                {
-                    style = ScalarStyle.DoubleQuoted;
-                }
-            }
-
-            scalarData.Style = style;
-        }
-
-        private void ProcessScalar()
-        {
-            switch (scalarData.Style)
-            {
-                case ScalarStyle.Plain:
-                    WritePlainScalar(scalarData.Value, !isSimpleKeyContext);
-                    break;
-
-                case ScalarStyle.SingleQuoted:
-                    WriteSingleQuotedScalar(scalarData.Value, !isSimpleKeyContext);
-                    break;
-
-                case ScalarStyle.DoubleQuoted:
-                    WriteDoubleQuotedScalar(scalarData.Value, !isSimpleKeyContext);
-                    break;
-
-                case ScalarStyle.Literal:
-                    WriteLiteralScalar(scalarData.Value);
-                    break;
-
-                case ScalarStyle.Folded:
-                    WriteFoldedScalar(scalarData.Value);
-                    break;
-
-                default:
-                    throw new InvalidOperationException();
-            }
-        }
-
-        #region Write scalar Methods
-
-        private void WritePlainScalar(string value, bool allowBreaks)
-        {
-            if (!isWhitespace)
-            {
-                Write(' ');
-            }
-
-            var previousSpace = false;
-            var previousBreak = false;
-            for (var index = 0; index < value.Length; ++index)
-            {
-                var character = value[index];
-                if (IsSpace(character))
-                {
-                    if (allowBreaks && !previousSpace && column > bestWidth && index + 1 < value.Length && value[index + 1] != ' ')
-                    {
-                        WriteIndent();
-                    }
-                    else
-                    {
-                        Write(character);
-                    }
-                    previousSpace = true;
-                }
-                else if (IsBreak(character, out var breakCharacter))
-                {
-                    if (!previousBreak && character == '\n')
-                    {
-                        WriteBreak();
-                    }
-                    WriteBreak(breakCharacter);
-                    isIndentation = true;
-                    previousBreak = true;
-                }
-                else
-                {
-                    if (previousBreak)
-                    {
-                        WriteIndent();
-                    }
-                    Write(character);
-                    isIndentation = false;
-                    previousSpace = false;
-                    previousBreak = false;
-                }
-            }
-
-            isWhitespace = false;
-            isIndentation = false;
-        }
-
-        private void WriteSingleQuotedScalar(string value, bool allowBreaks)
-        {
-            WriteIndicator("'", true, false, false);
-
-            var previousSpace = false;
-            var previousBreak = false;
-
-            for (var index = 0; index < value.Length; ++index)
-            {
-                var character = value[index];
-                if (character == ' ')
-                {
-                    if (allowBreaks && !previousSpace && column > bestWidth && index != 0 && index + 1 < value.Length &&
-                        value[index + 1] != ' ')
-                    {
-                        WriteIndent();
-                    }
-                    else
-                    {
-                        Write(character);
-                    }
-                    previousSpace = true;
-                }
-                else if (IsBreak(character, out var breakCharacter))
-                {
-                    if (!previousBreak && character == '\n')
-                    {
-                        WriteBreak();
-                    }
-                    WriteBreak(breakCharacter);
-                    isIndentation = true;
-                    previousBreak = true;
-                }
-                else
-                {
-                    if (previousBreak)
-                    {
-                        WriteIndent();
-                    }
-                    if (character == '\'')
-                    {
-                        Write(character);
-                    }
-                    Write(character);
-                    isIndentation = false;
-                    previousSpace = false;
-                    previousBreak = false;
-                }
-            }
-
-            WriteIndicator("'", false, false, false);
-
-            isWhitespace = false;
-            isIndentation = false;
-        }
-
-        private void WriteDoubleQuotedScalar(string value, bool allowBreaks)
-        {
-            WriteIndicator("\"", true, false, false);
-
-            var previousSpace = false;
-            for (var index = 0; index < value.Length; ++index)
-            {
-                var character = value[index];
-                if (!IsPrintable(character) || IsBreak(character, out _) || character == '"' || character == '\\')
-                {
-                    Write('\\');
-
-                    switch (character)
-                    {
-                        case '\0':
-                            Write('0');
-                            break;
-
-                        case '\x7':
-                            Write('a');
-                            break;
-
-                        case '\x8':
-                            Write('b');
-                            break;
-
-                        case '\x9':
-                            Write('t');
-                            break;
-
-                        case '\xA':
-                            Write('n');
-                            break;
-
-                        case '\xB':
-                            Write('v');
-                            break;
-
-                        case '\xC':
-                            Write('f');
-                            break;
-
-                        case '\xD':
-                            Write('r');
-                            break;
-
-                        case '\x1B':
-                            Write('e');
-                            break;
-
-                        case '\x22':
-                            Write('"');
-                            break;
-
-                        case '\x5C':
-                            Write('\\');
-                            break;
-
-                        case '\x85':
-                            Write('N');
-                            break;
-
-                        case '\xA0':
-                            Write('_');
-                            break;
-
-                        case '\x2028':
-                            Write('L');
-                            break;
-
-                        case '\x2029':
-                            Write('P');
-                            break;
-
-                        default:
-                            var code = (ushort)character;
-                            if (code <= 0xFF)
-                            {
-                                Write('x');
-                                Write(code.ToString("X02", CultureInfo.InvariantCulture));
-                            }
-                            else if (IsHighSurrogate(character))
-                            {
-                                if (index + 1 < value.Length && IsLowSurrogate(value[index + 1]))
-                                {
-                                    Write('U');
-                                    Write(char.ConvertToUtf32(character, value[index + 1]).ToString("X08", CultureInfo.InvariantCulture));
-                                    index++;
-                                }
-                                else
-                                {
-                                    throw new SyntaxErrorException("While writing a quoted scalar, found an orphaned high surrogate.");
-                                }
-                            }
-                            else
-                            {
-                                Write('u');
-                                Write(code.ToString("X04", CultureInfo.InvariantCulture));
-                            }
-                            break;
-                    }
-                    previousSpace = false;
-                }
-                else if (character == ' ')
-                {
-                    if (allowBreaks && !previousSpace && column > bestWidth && index > 0 && index + 1 < value.Length)
-                    {
-                        WriteIndent();
-                        if (value[index + 1] == ' ')
-                        {
-                            Write('\\');
-                        }
-                    }
-                    else
-                    {
-                        Write(character);
-                    }
-                    previousSpace = true;
-                }
-                else
-                {
-                    Write(character);
-                    previousSpace = false;
-                }
-            }
-
-            WriteIndicator("\"", false, false, false);
-
-            isWhitespace = false;
-            isIndentation = false;
-        }
-
-        private void WriteLiteralScalar(string value)
-        {
-            var previousBreak = true;
-
-            WriteIndicator("|", true, false, false);
-            WriteBlockScalarHints(value);
-            WriteBreak();
-
-            isIndentation = true;
-            isWhitespace = true;
-
-            for (var i = 0; i < value.Length; ++i)
-            {
-                var character = value[i];
-                if (character == '\r' && (i + 1) < value.Length && value[i + 1] == '\n')
-                {
-                    continue;
-                }
-
-                if (IsBreak(character, out var breakCharacter))
-                {
-                    WriteBreak(breakCharacter);
-                    isIndentation = true;
-                    previousBreak = true;
-                }
-                else
-                {
-                    if (previousBreak)
-                    {
-                        WriteIndent();
-                    }
-                    Write(character);
-                    isIndentation = false;
-                    previousBreak = false;
-                }
-            }
-        }
-
-        private void WriteFoldedScalar(string value)
-        {
-            var previousBreak = true;
-            var leadingSpaces = true;
-
-            WriteIndicator(">", true, false, false);
-            WriteBlockScalarHints(value);
-            WriteBreak();
-
-            isIndentation = true;
-            isWhitespace = true;
-
-            for (var i = 0; i < value.Length; ++i)
-            {
-                var character = value[i];
-                if (IsBreak(character, out var breakCharacter))
-                {
-                    if (!previousBreak && !leadingSpaces && character == '\n')
-                    {
-                        var k = 0;
-                        while (i + k < value.Length && IsBreak(value[i + k], out _))
-                        {
-                            ++k;
-                        }
-                        if (i + k < value.Length && !(IsBlank(value[i + k]) || IsBreak(value[i + k], out _)))
-                        {
-                            WriteBreak();
-                        }
-                    }
-                    WriteBreak(breakCharacter);
-                    isIndentation = true;
-                    previousBreak = true;
-                }
-                else
-                {
-                    if (previousBreak)
-                    {
-                        WriteIndent();
-                        leadingSpaces = IsBlank(character);
-                    }
-                    if (!previousBreak && character == ' ' && i + 1 < value.Length && value[i + 1] != ' ' && column > bestWidth)
-                    {
-                        WriteIndent();
-                    }
-                    else
-                    {
-                        Write(character);
-                    }
-                    isIndentation = false;
-                    previousBreak = false;
-                }
-            }
-        }
-
-        // Todo: isn't this what CharacterAnalyser is for?
-        private static bool IsSpace(char character)
-        {
-            return character == ' ';
-        }
-
-        private static bool IsBreak(char character, out char breakChar)
-        {
-            switch (character)
-            {
-                case '\r':
-                case '\n':
-                case '\x85':
-                    breakChar = '\n';
-                    return true;
-
-                case '\x2028':
-                case '\x2029':
-                    breakChar = character;
-                    return true;
-
-                default:
-                    breakChar = '\0';
-                    return false;
-            }
-        }
-
-        private static bool IsBlank(char character)
-        {
-            return character == ' ' || character == '\t';
-        }
-
-        private static bool IsPrintable(char character)
-        {
-            return
-                character == '\x9' ||
-                    character == '\xA' ||
-                    character == '\xD' ||
-                    (character >= '\x20' && character <= '\x7E') ||
-                    character == '\x85' ||
-                    (character >= '\xA0' && character <= '\xD7FF') ||
-                    (character >= '\xE000' && character <= '\xFFFD');
-        }
-
-        private static bool IsHighSurrogate(char c)
-        {
-            return 0xD800 <= c && c <= 0xDBFF;
-        }
-
-        private static bool IsLowSurrogate(char c)
-        {
-            return 0xDC00 <= c && c <= 0xDFFF;
-        }
-
-        #endregion
-
-        /// <summary>
-        /// Expect SEQUENCE-START.
-        /// </summary>
-        private void EmitSequenceStart(ParsingEvent evt)
-        {
-            ProcessAnchor();
-            ProcessTag();
-
-            var sequenceStart = (SequenceStart)evt;
-
-            if (flowLevel != 0 || isCanonical || sequenceStart.Style == SequenceStyle.Flow || CheckEmptySequence())
-            {
-                state = EmitterState.FlowSequenceFirstItem;
-            }
-            else
-            {
-                state = EmitterState.BlockSequenceFirstItem;
-            }
-        }
-
-        /// <summary>
-        /// Expect MAPPING-START.
-        /// </summary>
-        private void EmitMappingStart(ParsingEvent evt)
-        {
-            ProcessAnchor();
-            ProcessTag();
-
-            var mappingStart = (MappingStart)evt;
-
-            if (flowLevel != 0 || isCanonical || mappingStart.Style == MappingStyle.Flow || CheckEmptyMapping())
-            {
-                state = EmitterState.FlowMappingFirstKey;
-            }
-            else
-            {
-                state = EmitterState.BlockMappingFirstKey;
-            }
-        }
-
-        private void ProcessAnchor()
-        {
-<<<<<<< HEAD
-            if (anchorData.Anchor != null && !skipAnchorName)
-=======
-            if (!anchorData.anchor.IsEmpty && !skipAnchorName)
->>>>>>> 27c7bc37
-            {
-                WriteIndicator(anchorData.IsAlias ? "*" : "&", true, false, false);
-                WriteAnchor(anchorData.Anchor);
-            }
-        }
-
-        private void ProcessTag()
-        {
-            if (tagData.Handle == null && tagData.Suffix == null)
-            {
-                return;
-            }
-
-            if (tagData.Handle != null)
-            {
-                WriteTagHandle(tagData.Handle);
-                if (tagData.Suffix != null)
-                {
-                    WriteTagContent(tagData.Suffix, false);
-                }
-            }
-            else
-            {
-                WriteIndicator("!<", true, false, false);
-                WriteTagContent(tagData.Suffix!, false);
-                WriteIndicator(">", false, false, false);
-            }
-        }
-
-        /// <summary>
-        /// Expect DOCUMENT-END.
-        /// </summary>
-        private void EmitDocumentEnd(ParsingEvent evt)
-        {
-            if (evt is DocumentEnd documentEnd)
-            {
-                WriteIndent();
-                if (!documentEnd.IsImplicit)
-                {
-                    WriteIndicator("...", true, false, false);
-                    WriteIndent();
-                    isDocumentEndWritten = true;
-                }
-
-                state = EmitterState.DocumentStart;
-
-                tagDirectives.Clear();
-            }
-            else
-            {
-                throw new YamlException("Expected DOCUMENT-END.");
-            }
-        }
-
-        /// <summary>
-        /// Expect a flow item node.
-        /// </summary>
-        private void EmitFlowSequenceItem(ParsingEvent evt, bool isFirst)
-        {
-            if (isFirst)
-            {
-                WriteIndicator("[", true, true, false);
-                IncreaseIndent(true, false);
-                ++flowLevel;
-            }
-
-            if (evt is SequenceEnd)
-            {
-                --flowLevel;
-                indent = indents.Pop();
-                if (isCanonical && !isFirst)
-                {
-                    WriteIndicator(",", false, false, false);
-                    WriteIndent();
-                }
-                WriteIndicator("]", false, false, false);
-                state = states.Pop();
-                return;
-            }
-
-            if (!isFirst)
-            {
-                WriteIndicator(",", false, false, false);
-            }
-
-            if (isCanonical || column > bestWidth)
-            {
-                WriteIndent();
-            }
-
-            states.Push(EmitterState.FlowSequenceItem);
-
-            EmitNode(evt, false, false);
-        }
-
-        /// <summary>
-        /// Expect a flow key node.
-        /// </summary>
-        private void EmitFlowMappingKey(ParsingEvent evt, bool isFirst)
-        {
-            if (isFirst)
-            {
-                WriteIndicator("{", true, true, false);
-                IncreaseIndent(true, false);
-                ++flowLevel;
-            }
-
-            if (evt is MappingEnd)
-            {
-                --flowLevel;
-                indent = indents.Pop();
-                if (isCanonical && !isFirst)
-                {
-                    WriteIndicator(",", false, false, false);
-                    WriteIndent();
-                }
-                WriteIndicator("}", false, false, false);
-                state = states.Pop();
-                return;
-            }
-
-            if (!isFirst)
-            {
-                WriteIndicator(",", false, false, false);
-            }
-            if (isCanonical || column > bestWidth)
-            {
-                WriteIndent();
-            }
-
-            if (!isCanonical && CheckSimpleKey())
-            {
-                states.Push(EmitterState.FlowMappingSimpleValue);
-                EmitNode(evt, true, true);
-            }
-            else
-            {
-                WriteIndicator("?", true, false, false);
-                states.Push(EmitterState.FlowMappingValue);
-                EmitNode(evt, true, false);
-            }
-        }
-
-        /// <summary>
-        /// Expect a flow value node.
-        /// </summary>
-        private void EmitFlowMappingValue(ParsingEvent evt, bool isSimple)
-        {
-            if (isSimple)
-            {
-                WriteIndicator(":", false, false, false);
-            }
-            else
-            {
-                if (isCanonical || column > bestWidth)
-                {
-                    WriteIndent();
-                }
-                WriteIndicator(":", true, false, false);
-            }
-            states.Push(EmitterState.FlowMappingKey);
-            EmitNode(evt, true, false);
-        }
-
-        /// <summary>
-        /// Expect a block item node.
-        /// </summary>
-        private void EmitBlockSequenceItem(ParsingEvent evt, bool isFirst)
-        {
-            if (isFirst)
-            {
-                IncreaseIndent(false, (isMappingContext && !isIndentation));
-            }
-
-            if (evt is SequenceEnd)
-            {
-                indent = indents.Pop();
-                state = states.Pop();
-                return;
-            }
-
-            WriteIndent();
-            WriteIndicator("-", true, false, true);
-            states.Push(EmitterState.BlockSequenceItem);
-
-            EmitNode(evt, false, false);
-        }
-
-        /// <summary>
-        /// Expect a block key node.
-        /// </summary>
-        private void EmitBlockMappingKey(ParsingEvent evt, bool isFirst)
-        {
-            if (isFirst)
-            {
-                IncreaseIndent(false, false);
-            }
-
-            if (evt is MappingEnd)
-            {
-                indent = indents.Pop();
-                state = states.Pop();
-                return;
-            }
-
-            WriteIndent();
-
-            if (CheckSimpleKey())
-            {
-                states.Push(EmitterState.BlockMappingSimpleValue);
-                EmitNode(evt, true, true);
-            }
-            else
-            {
-                WriteIndicator("?", true, false, true);
-                states.Push(EmitterState.BlockMappingValue);
-                EmitNode(evt, true, false);
-            }
-        }
-
-        /// <summary>
-        /// Expect a block value node.
-        /// </summary>
-        private void EmitBlockMappingValue(ParsingEvent evt, bool isSimple)
-        {
-            if (isSimple)
-            {
-                WriteIndicator(":", false, false, false);
-            }
-            else
-            {
-                WriteIndent();
-                WriteIndicator(":", true, false, true);
-            }
-            states.Push(EmitterState.BlockMappingKey);
-            EmitNode(evt, true, false);
-        }
-
-        private void IncreaseIndent(bool isFlow, bool isIndentless)
-        {
-            indents.Push(indent);
-
-            if (indent < 0)
-            {
-                indent = isFlow ? bestIndent : 0;
-            }
-            else if (!isIndentless || !forceIndentLess)
-            {
-                indent += bestIndent;
-            }
-        }
-
-        #region Check Methods
-
-        /// <summary>
-        /// Check if the document content is an empty scalar.
-        /// </summary>
-        private bool CheckEmptyDocument()
-        {
-            var index = 0;
-            foreach (var parsingEvent in events)
-            {
-                index++;
-                if (index == 2)
-                {
-                    if (parsingEvent is Scalar scalar)
-                    {
-                        return string.IsNullOrEmpty(scalar.Value);
-                    }
-                    break;
-                }
-            }
-
-            return false;
-        }
-
-        /// <summary>
-        /// Check if the next node can be expressed as a simple key.
-        /// </summary>
-        private bool CheckSimpleKey()
-        {
-            if (events.Count < 1)
-            {
-                return false;
-            }
-
-            int length;
-            switch (events.Peek().Type)
-            {
-                case EventType.Alias:
-<<<<<<< HEAD
-                    length = SafeStringLength(anchorData.Anchor);
-=======
-                    length = AnchorNameLength(anchorData.anchor);
->>>>>>> 27c7bc37
-                    break;
-
-                case EventType.Scalar:
-                    if (scalarData.IsMultiline)
-                    {
-                        return false;
-                    }
-
-                    length =
-<<<<<<< HEAD
-                        SafeStringLength(anchorData.Anchor) +
-                            SafeStringLength(tagData.Handle) +
-                            SafeStringLength(tagData.Suffix) +
-                            SafeStringLength(scalarData.Value);
-=======
-                        AnchorNameLength(anchorData.anchor) +
-                            SafeStringLength(tagData.handle) +
-                            SafeStringLength(tagData.suffix) +
-                            SafeStringLength(scalarData.value);
->>>>>>> 27c7bc37
-                    break;
-
-                case EventType.SequenceStart:
-                    if (!CheckEmptySequence())
-                    {
-                        return false;
-                    }
-                    length =
-<<<<<<< HEAD
-                        SafeStringLength(anchorData.Anchor) +
-                            SafeStringLength(tagData.Handle) +
-                            SafeStringLength(tagData.Suffix);
-=======
-                        AnchorNameLength(anchorData.anchor) +
-                            SafeStringLength(tagData.handle) +
-                            SafeStringLength(tagData.suffix);
->>>>>>> 27c7bc37
-                    break;
-
-                case EventType.MappingStart:
-                    if (!CheckEmptySequence())
-                    {
-                        return false;
-                    }
-                    length =
-<<<<<<< HEAD
-                        SafeStringLength(anchorData.Anchor) +
-                            SafeStringLength(tagData.Handle) +
-                            SafeStringLength(tagData.Suffix);
-=======
-                        AnchorNameLength(anchorData.anchor) +
-                            SafeStringLength(tagData.handle) +
-                            SafeStringLength(tagData.suffix);
->>>>>>> 27c7bc37
-                    break;
-
-                default:
-                    return false;
-            }
-
-            return length <= maxSimpleKeyLength;
-        }
-
-        private int AnchorNameLength(AnchorName value)
-        {
-            return value.IsEmpty ? 0 : value.Value.Length;
-        }
-
-        private int SafeStringLength(string? value)
-        {
-            return value == null ? 0 : value.Length;
-        }
-
-        private bool CheckEmptySequence() => CheckEmptyStructure<SequenceStart, SequenceEnd>();
-        private bool CheckEmptyMapping() => CheckEmptyStructure<MappingStart, MappingEnd>();
-
-        private bool CheckEmptyStructure<TStart, TEnd>()
-            where TStart : NodeEvent
-            where TEnd : ParsingEvent
-        {
-            if (events.Count < 2)
-            {
-                return false;
-            }
-
-            using var enumerator = events.GetEnumerator();
-            return enumerator.MoveNext()
-                && enumerator.Current is TStart
-                && enumerator.MoveNext()
-                && enumerator.Current is TEnd;
-        }
-        #endregion
-
-        #region Write Methods
-
-        private void WriteBlockScalarHints(string value)
-        {
-            var analyzer = new CharacterAnalyzer<StringLookAheadBuffer>(new StringLookAheadBuffer(value));
-
-            if (analyzer.IsSpace() || analyzer.IsBreak())
-            {
-                var indentHint = bestIndent.ToString(CultureInfo.InvariantCulture);
-                WriteIndicator(indentHint, false, false, false);
-            }
-
-            string? chompHint = null;
-            if (value.Length == 0 || !analyzer.IsBreak(value.Length - 1))
-            {
-                chompHint = "-";
-            }
-            else if (value.Length >= 2 && analyzer.IsBreak(value.Length - 2))
-            {
-                chompHint = "+";
-            }
-
-            if (chompHint != null)
-            {
-                WriteIndicator(chompHint, false, false, false);
-            }
-        }
-
-        private void WriteIndicator(string indicator, bool needWhitespace, bool whitespace, bool indentation)
-        {
-            if (needWhitespace && !isWhitespace)
-            {
-                Write(' ');
-            }
-
-            Write(indicator);
-
-            isWhitespace = whitespace;
-            isIndentation &= indentation;
-        }
-
-        private void WriteIndent()
-        {
-            var currentIndent = Math.Max(indent, 0);
-
-            var isBreakRequired = !isIndentation
-                || column > currentIndent
-                || (column == currentIndent && !isWhitespace);
-
-            if (isBreakRequired)
-            {
-                WriteBreak();
-            }
-
-            while (column < currentIndent)
-            {
-                Write(' ');
-            }
-
-            isWhitespace = true;
-            isIndentation = true;
-        }
-
-        private void WriteAnchor(AnchorName value)
-        {
-            Write(value.Value);
-
-            isWhitespace = false;
-            isIndentation = false;
-        }
-
-        private void WriteTagHandle(string value)
-        {
-            if (!isWhitespace)
-            {
-                Write(' ');
-            }
-
-            Write(value);
-
-            isWhitespace = false;
-            isIndentation = false;
-        }
-
-        private void WriteTagContent(string value, bool needsWhitespace)
-        {
-            if (needsWhitespace && !isWhitespace)
-            {
-                Write(' ');
-            }
-
-            Write(UrlEncode(value));
-
-            isWhitespace = false;
-            isIndentation = false;
-        }
-
-        private string UrlEncode(string text)
-        {
-            return UriReplacer.Replace(text, delegate (Match match)
-            {
-                var buffer = new StringBuilder();
-                foreach (var toEncode in Encoding.UTF8.GetBytes(match.Value))
-                {
-                    buffer.AppendFormat("%{0:X02}", toEncode);
-                }
-                return buffer.ToString();
-            });
-        }
-
-        private void Write(char value)
-        {
-            output.Write(value);
-            ++column;
-        }
-
-        private void Write(string value)
-        {
-            output.Write(value);
-            column += value.Length;
-        }
-
-        private void WriteBreak(char breakCharacter = '\n')
-        {
-            if (breakCharacter == '\n')
-            {
-                output.WriteLine();
-            }
-            else
-            {
-                output.Write(breakCharacter);
-            }
-            column = 0;
-        }
-
-        #endregion
-    }
-}
+﻿// This file is part of YamlDotNet - A .NET library for YAML.
+// Copyright (c) Antoine Aubry and contributors
+//
+// Permission is hereby granted, free of charge, to any person obtaining a copy of
+// this software and associated documentation files (the "Software"), to deal in
+// the Software without restriction, including without limitation the rights to
+// use, copy, modify, merge, publish, distribute, sublicense, and/or sell copies
+// of the Software, and to permit persons to whom the Software is furnished to do
+// so, subject to the following conditions:
+//
+// The above copyright notice and this permission notice shall be included in all
+// copies or substantial portions of the Software.
+//
+// THE SOFTWARE IS PROVIDED "AS IS", WITHOUT WARRANTY OF ANY KIND, EXPRESS OR
+// IMPLIED, INCLUDING BUT NOT LIMITED TO THE WARRANTIES OF MERCHANTABILITY,
+// FITNESS FOR A PARTICULAR PURPOSE AND NONINFRINGEMENT. IN NO EVENT SHALL THE
+// AUTHORS OR COPYRIGHT HOLDERS BE LIABLE FOR ANY CLAIM, DAMAGES OR OTHER
+// LIABILITY, WHETHER IN AN ACTION OF CONTRACT, TORT OR OTHERWISE, ARISING FROM,
+// OUT OF OR IN CONNECTION WITH THE SOFTWARE OR THE USE OR OTHER DEALINGS IN THE
+// SOFTWARE.
+
+using System;
+using System.Collections.Generic;
+using System.Globalization;
+using System.IO;
+using System.Text;
+using System.Text.RegularExpressions;
+using YamlDotNet.Core.Events;
+using ParsingEvent = YamlDotNet.Core.Events.ParsingEvent;
+using TagDirective = YamlDotNet.Core.Tokens.TagDirective;
+using VersionDirective = YamlDotNet.Core.Tokens.VersionDirective;
+
+namespace YamlDotNet.Core
+{
+    /// <summary>
+    /// Emits YAML streams.
+    /// </summary>
+    public class Emitter : IEmitter
+    {
+        private static readonly Regex UriReplacer = new Regex(@"[^0-9A-Za-z_\-;?@=$~\\\)\]/:&+,\.\*\(\[!]",
+            StandardRegexOptions.Compiled | RegexOptions.Singleline);
+
+        private readonly TextWriter output;
+        private readonly bool outputUsesUnicodeEncoding;
+
+        private readonly int maxSimpleKeyLength;
+        private readonly bool isCanonical;
+        private readonly bool skipAnchorName;
+        private readonly int bestIndent;
+        private readonly int bestWidth;
+        private EmitterState state;
+
+        private readonly Stack<EmitterState> states = new Stack<EmitterState>();
+        private readonly Queue<ParsingEvent> events = new Queue<ParsingEvent>();
+        private readonly Stack<int> indents = new Stack<int>();
+        private readonly TagDirectiveCollection tagDirectives = new TagDirectiveCollection();
+        private int indent;
+        private int flowLevel;
+        private bool isMappingContext;
+        private bool isSimpleKeyContext;
+
+        private int column;
+        private bool isWhitespace;
+        private bool isIndentation;
+        private readonly bool forceIndentLess;
+
+        private bool isDocumentEndWritten;
+
+        private readonly AnchorData anchorData = new AnchorData();
+        private readonly TagData tagData = new TagData();
+        private readonly ScalarData scalarData = new ScalarData();
+
+        private class AnchorData
+        {
+            public AnchorName Anchor;
+            public bool IsAlias;
+        }
+
+        private class TagData
+        {
+            public string? Handle;
+            public string? Suffix;
+        }
+
+        private class ScalarData
+        {
+            public string Value = string.Empty;
+            public bool IsMultiline;
+            public bool IsFlowPlainAllowed;
+            public bool IsBlockPlainAllowed;
+            public bool IsSingleQuotedAllowed;
+            public bool IsBlockAllowed;
+            public bool HasSingleQuotes;
+            public ScalarStyle Style;
+        }
+
+        /// <summary>
+        /// Initializes a new instance of the <see cref="Emitter"/> class.
+        /// </summary>
+        /// <param name="output">The <see cref="TextWriter"/> where the emitter will write.</param>
+        public Emitter(TextWriter output)
+            : this(output, EmitterSettings.Default)
+        {
+        }
+
+        /// <summary>
+        /// Initializes a new instance of the <see cref="Emitter"/> class.
+        /// </summary>
+        /// <param name="output">The <see cref="TextWriter"/> where the emitter will write.</param>
+        /// <param name="bestIndent">The preferred indentation.</param>
+        public Emitter(TextWriter output, int bestIndent)
+            : this(output, bestIndent, int.MaxValue)
+        {
+        }
+
+        /// <summary>
+        /// Initializes a new instance of the <see cref="Emitter"/> class.
+        /// </summary>
+        /// <param name="output">The <see cref="TextWriter"/> where the emitter will write.</param>
+        /// <param name="bestIndent">The preferred indentation.</param>
+        /// <param name="bestWidth">The preferred text width.</param>
+        public Emitter(TextWriter output, int bestIndent, int bestWidth)
+            : this(output, bestIndent, bestWidth, false)
+        {
+        }
+
+        /// <summary>
+        /// Initializes a new instance of the <see cref="Emitter"/> class.
+        /// </summary>
+        /// <param name="output">The <see cref="TextWriter"/> where the emitter will write.</param>
+        /// <param name="bestIndent">The preferred indentation.</param>
+        /// <param name="bestWidth">The preferred text width.</param>
+        /// <param name="isCanonical">If true, write the output in canonical form.</param>
+        public Emitter(TextWriter output, int bestIndent, int bestWidth, bool isCanonical)
+            : this(output, new EmitterSettings(bestIndent, bestWidth, isCanonical, 1024))
+        {
+        }
+
+        public Emitter(TextWriter output, EmitterSettings settings)
+        {
+            this.bestIndent = settings.BestIndent;
+            this.bestWidth = settings.BestWidth;
+            this.isCanonical = settings.IsCanonical;
+            this.maxSimpleKeyLength = settings.MaxSimpleKeyLength;
+            this.skipAnchorName = settings.SkipAnchorName;
+            this.forceIndentLess = !settings.IndentSequences;
+
+            this.output = output;
+            this.outputUsesUnicodeEncoding = IsUnicode(output.Encoding);
+        }
+
+        /// <summary>
+        /// Emit an evt.
+        /// </summary>
+        public void Emit(ParsingEvent @event)
+        {
+            events.Enqueue(@event);
+
+            while (!NeedMoreEvents())
+            {
+                var current = events.Peek();
+                try
+                {
+
+                    AnalyzeEvent(current);
+                    StateMachine(current);
+                }
+                finally
+                {
+                    // Only dequeue after calling state_machine because it checks how many events are in the queue.
+                    // Todo: well, move into StateMachine() then
+                    events.Dequeue();
+                }
+            }
+        }
+
+        /// <summary>
+        /// Check if we need to accumulate more events before emitting.
+        /// 
+        /// We accumulate extra
+        ///  - 1 event for DOCUMENT-START
+        ///  - 2 events for SEQUENCE-START
+        ///  - 3 events for MAPPING-START
+        /// </summary>
+        private bool NeedMoreEvents()
+        {
+            if (events.Count == 0)
+            {
+                return true;
+            }
+
+            int accumulate;
+            switch (events.Peek().Type)
+            {
+                case EventType.DocumentStart:
+                    accumulate = 1;
+                    break;
+
+                case EventType.SequenceStart:
+                    accumulate = 2;
+                    break;
+
+                case EventType.MappingStart:
+                    accumulate = 3;
+                    break;
+
+                default:
+                    return false;
+            }
+
+            if (events.Count > accumulate)
+            {
+                return false;
+            }
+
+            var level = 0;
+            foreach (var evt in events)
+            {
+                switch (evt.Type)
+                {
+                    case EventType.DocumentStart:
+                    case EventType.SequenceStart:
+                    case EventType.MappingStart:
+                        ++level;
+                        break;
+
+                    case EventType.DocumentEnd:
+                    case EventType.SequenceEnd:
+                    case EventType.MappingEnd:
+                        --level;
+                        break;
+                }
+                if (level == 0)
+                {
+                    return false;
+                }
+            }
+
+            return true;
+        }
+
+        private void AnalyzeEvent(ParsingEvent evt)
+        {
+            anchorData.Anchor = AnchorName.Empty;
+            tagData.Handle = null;
+            tagData.Suffix = null;
+
+            if (evt is AnchorAlias alias)
+            {
+                AnalyzeAnchor(alias.Value, true);
+                return;
+            }
+
+            if (evt is NodeEvent nodeEvent)
+            {
+                if (evt is Scalar scalar)
+                {
+                    AnalyzeScalar(scalar);
+                }
+
+                AnalyzeAnchor(nodeEvent.Anchor, false);
+
+                if (!nodeEvent.Tag.IsEmpty && (isCanonical || nodeEvent.IsCanonical))
+                {
+                    AnalyzeTag(nodeEvent.Tag);
+                }
+            }
+        }
+
+        private void AnalyzeAnchor(AnchorName anchor, bool isAlias)
+        {
+            anchorData.Anchor = anchor;
+            anchorData.IsAlias = isAlias;
+        }
+
+        private void AnalyzeScalar(Scalar scalar)
+        {
+            var value = scalar.Value;
+            scalarData.Value = value;
+
+            if (value.Length == 0)
+            {
+                if (scalar.Tag == "tag:yaml.org,2002:null")
+                {
+                    scalarData.IsMultiline = false;
+                    scalarData.IsFlowPlainAllowed = false;
+                    scalarData.IsBlockPlainAllowed = true;
+                    scalarData.IsSingleQuotedAllowed = false;
+                    scalarData.IsBlockAllowed = false;
+                }
+                else
+                {
+                    scalarData.IsMultiline = false;
+                    scalarData.IsFlowPlainAllowed = false;
+                    scalarData.IsBlockPlainAllowed = false;
+                    scalarData.IsSingleQuotedAllowed = true;
+                    scalarData.IsBlockAllowed = false;
+                }
+                return;
+            }
+
+            var flowIndicators = false;
+            var blockIndicators = false;
+            if (value.StartsWith("---", StringComparison.Ordinal) || value.StartsWith("...", StringComparison.Ordinal))
+            {
+                flowIndicators = true;
+                blockIndicators = true;
+            }
+
+            var buffer = new CharacterAnalyzer<StringLookAheadBuffer>(new StringLookAheadBuffer(value));
+            var preceededByWhitespace = true;
+            var followedByWhitespace = buffer.IsWhiteBreakOrZero(1);
+
+            var leadingSpace = false;
+            var leadingBreak = false;
+            var trailingSpace = false;
+            var trailingBreak = false;
+            var leadingQuote = false;
+
+            var breakSpace = false;
+            var spaceBreak = false;
+            var previousSpace = false;
+            var previousBreak = false;
+            var lineOfSpaces = false;
+
+            var lineBreaks = false;
+
+            var specialCharacters = !ValueIsRepresentableInOutputEncoding(value);
+            var singleQuotes = false;
+            var linesOfSpaces = false;
+
+            var isFirst = true;
+            while (!buffer.EndOfInput)
+            {
+                if (isFirst)
+                {
+                    if (buffer.Check(@"#,[]{}&*!|>\""%@`'"))
+                    {
+                        flowIndicators = true;
+                        blockIndicators = true;
+                        leadingQuote = buffer.Check('\'');
+                        singleQuotes |= buffer.Check('\'');
+                    }
+
+                    if (buffer.Check("?:"))
+                    {
+                        flowIndicators = true;
+                        if (followedByWhitespace)
+                        {
+                            blockIndicators = true;
+                        }
+                    }
+
+                    if (buffer.Check('-') && followedByWhitespace)
+                    {
+                        flowIndicators = true;
+                        blockIndicators = true;
+                    }
+                }
+                else
+                {
+                    if (buffer.Check(",?[]{}"))
+                    {
+                        flowIndicators = true;
+                    }
+
+                    if (buffer.Check(':'))
+                    {
+                        flowIndicators = true;
+                        if (followedByWhitespace)
+                        {
+                            blockIndicators = true;
+                        }
+                    }
+
+                    if (buffer.Check('#') && preceededByWhitespace)
+                    {
+                        flowIndicators = true;
+                        blockIndicators = true;
+                    }
+
+                    singleQuotes |= buffer.Check('\'');
+                }
+
+                if (!specialCharacters && !buffer.IsPrintable())
+                {
+                    specialCharacters = true;
+                }
+
+                if (buffer.IsBreak())
+                {
+                    lineBreaks = true;
+                }
+
+                if (buffer.IsSpace())
+                {
+                    if (isFirst)
+                    {
+                        leadingSpace = true;
+                    }
+
+                    if (buffer.Buffer.Position >= buffer.Buffer.Length - 1)
+                    {
+                        trailingSpace = true;
+                    }
+
+                    if (previousBreak)
+                    {
+                        breakSpace = true;
+                        lineOfSpaces = true;
+                    }
+
+                    previousSpace = true;
+                    previousBreak = false;
+                }
+                else if (buffer.IsBreak())
+                {
+                    if (isFirst)
+                    {
+                        leadingBreak = true;
+                    }
+
+                    if (buffer.Buffer.Position >= buffer.Buffer.Length - 1)
+                    {
+                        trailingBreak = true;
+                    }
+
+                    if (previousSpace)
+                    {
+                        spaceBreak = true;
+                    }
+
+                    if (lineOfSpaces)
+                    {
+                        linesOfSpaces = true;
+                    }
+
+                    previousSpace = false;
+                    previousBreak = true;
+                }
+                else
+                {
+                    previousSpace = false;
+                    previousBreak = false;
+                    lineOfSpaces = false;
+                }
+
+                preceededByWhitespace = buffer.IsWhiteBreakOrZero();
+                buffer.Skip(1);
+                if (!buffer.EndOfInput)
+                {
+                    followedByWhitespace = buffer.IsWhiteBreakOrZero(1);
+                }
+
+                isFirst = false;
+            }
+
+            scalarData.IsFlowPlainAllowed = true;
+            scalarData.IsBlockPlainAllowed = true;
+            scalarData.IsSingleQuotedAllowed = true;
+            scalarData.IsBlockAllowed = true;
+
+            if (leadingSpace || leadingBreak || trailingSpace || trailingBreak || leadingQuote)
+            {
+                scalarData.IsFlowPlainAllowed = false;
+                scalarData.IsBlockPlainAllowed = false;
+            }
+
+            if (trailingSpace)
+            {
+                scalarData.IsBlockAllowed = false;
+            }
+
+            if (breakSpace)
+            {
+                scalarData.IsFlowPlainAllowed = false;
+                scalarData.IsBlockPlainAllowed = false;
+                scalarData.IsSingleQuotedAllowed = false;
+            }
+
+            if (spaceBreak || specialCharacters)
+            {
+                scalarData.IsFlowPlainAllowed = false;
+                scalarData.IsBlockPlainAllowed = false;
+                scalarData.IsSingleQuotedAllowed = false;
+            }
+            if (linesOfSpaces)
+            {
+                scalarData.IsBlockAllowed = false;
+            }
+
+            scalarData.IsMultiline = lineBreaks;
+            if (lineBreaks)
+            {
+                scalarData.IsFlowPlainAllowed = false;
+                scalarData.IsBlockPlainAllowed = false;
+            }
+
+            if (flowIndicators)
+            {
+                scalarData.IsFlowPlainAllowed = false;
+            }
+
+            if (blockIndicators)
+            {
+                scalarData.IsBlockPlainAllowed = false;
+            }
+
+            scalarData.HasSingleQuotes = singleQuotes;
+        }
+
+        private bool ValueIsRepresentableInOutputEncoding(string value)
+        {
+            if (outputUsesUnicodeEncoding)
+            {
+                return true;
+            }
+
+            try
+            {
+                var encodedBytes = output.Encoding.GetBytes(value);
+                var decodedString = output.Encoding.GetString(encodedBytes, 0, encodedBytes.Length);
+                return decodedString.Equals(value);
+            }
+            catch (EncoderFallbackException)
+            {
+                return false;
+            }
+            catch (ArgumentOutOfRangeException)
+            {
+                return false;
+            }
+        }
+
+        private bool IsUnicode(Encoding encoding)
+        {
+            return encoding is UTF8Encoding ||
+                   encoding is UnicodeEncoding ||
+                   encoding is UTF7Encoding;
+        }
+
+        private void AnalyzeTag(TagName tag)
+        {
+            tagData.Handle = tag.Value;
+            foreach (var tagDirective in tagDirectives)
+            {
+                if (tag.Value.StartsWith(tagDirective.Prefix, StringComparison.Ordinal))
+                {
+                    tagData.Handle = tagDirective.Handle;
+                    tagData.Suffix = tag.Value.Substring(tagDirective.Prefix.Length);
+                    break;
+                }
+            }
+        }
+
+        private void StateMachine(ParsingEvent evt)
+        {
+            if (evt is Comment comment)
+            {
+                EmitComment(comment);
+                return;
+            }
+
+            switch (state)
+            {
+                case EmitterState.StreamStart:
+                    EmitStreamStart(evt);
+                    break;
+
+                case EmitterState.FirstDocumentStart:
+                    EmitDocumentStart(evt, true);
+                    break;
+
+                case EmitterState.DocumentStart:
+                    EmitDocumentStart(evt, false);
+                    break;
+
+                case EmitterState.DocumentContent:
+                    EmitDocumentContent(evt);
+                    break;
+
+                case EmitterState.DocumentEnd:
+                    EmitDocumentEnd(evt);
+                    break;
+
+                case EmitterState.FlowSequenceFirstItem:
+                    EmitFlowSequenceItem(evt, true);
+                    break;
+
+                case EmitterState.FlowSequenceItem:
+                    EmitFlowSequenceItem(evt, false);
+                    break;
+
+                case EmitterState.FlowMappingFirstKey:
+                    EmitFlowMappingKey(evt, true);
+                    break;
+
+                case EmitterState.FlowMappingKey:
+                    EmitFlowMappingKey(evt, false);
+                    break;
+
+                case EmitterState.FlowMappingSimpleValue:
+                    EmitFlowMappingValue(evt, true);
+                    break;
+
+                case EmitterState.FlowMappingValue:
+                    EmitFlowMappingValue(evt, false);
+                    break;
+
+                case EmitterState.BlockSequenceFirstItem:
+                    EmitBlockSequenceItem(evt, true);
+                    break;
+
+                case EmitterState.BlockSequenceItem:
+                    EmitBlockSequenceItem(evt, false);
+                    break;
+
+                case EmitterState.BlockMappingFirstKey:
+                    EmitBlockMappingKey(evt, true);
+                    break;
+
+                case EmitterState.BlockMappingKey:
+                    EmitBlockMappingKey(evt, false);
+                    break;
+
+                case EmitterState.BlockMappingSimpleValue:
+                    EmitBlockMappingValue(evt, true);
+                    break;
+
+                case EmitterState.BlockMappingValue:
+                    EmitBlockMappingValue(evt, false);
+                    break;
+
+                case EmitterState.StreamEnd:
+                    throw new YamlException("Expected nothing after STREAM-END");
+
+                default:
+                    throw new InvalidOperationException();
+            }
+        }
+
+        private void EmitComment(Comment comment)
+        {
+            if (comment.IsInline)
+            {
+                Write(' ');
+            }
+            else
+            {
+                WriteIndent();
+            }
+
+            Write("# ");
+            Write(comment.Value);
+            WriteBreak();
+
+            isIndentation = true;
+        }
+
+        /// <summary>
+        /// Expect STREAM-START.
+        /// </summary>
+        private void EmitStreamStart(ParsingEvent evt)
+        {
+            if (!(evt is StreamStart))
+            {
+                throw new ArgumentException("Expected STREAM-START.", nameof(evt));
+            }
+
+            indent = -1;
+            column = 0;
+            isWhitespace = true;
+            isIndentation = true;
+
+            state = EmitterState.FirstDocumentStart;
+        }
+
+        /// <summary>
+        /// Expect DOCUMENT-START or STREAM-END.
+        /// </summary>
+        private void EmitDocumentStart(ParsingEvent evt, bool isFirst)
+        {
+            if (evt is DocumentStart documentStart)
+            {
+                var isImplicit = documentStart.IsImplicit
+                    && isFirst
+                    && !isCanonical;
+
+                var documentTagDirectives = NonDefaultTagsAmong(documentStart.Tags);
+
+                if (!isFirst && !isDocumentEndWritten && (documentStart.Version != null || documentTagDirectives.Count > 0))
+                {
+                    isDocumentEndWritten = false;
+                    WriteIndicator("...", true, false, false);
+                    WriteIndent();
+                }
+
+                if (documentStart.Version != null)
+                {
+                    AnalyzeVersionDirective(documentStart.Version);
+
+                    var documentVersion = documentStart.Version.Version;
+                    isImplicit = false;
+                    WriteIndicator("%YAML", true, false, false);
+                    WriteIndicator(string.Format(CultureInfo.InvariantCulture,
+                        "{0}.{1}", documentVersion.Major, documentVersion.Minor),
+                        true, false, false);
+                    WriteIndent();
+                }
+
+                foreach (var tagDirective in documentTagDirectives)
+                {
+                    AppendTagDirectiveTo(tagDirective, false, tagDirectives);
+                }
+
+                foreach (var tagDirective in Constants.DefaultTagDirectives)
+                {
+                    AppendTagDirectiveTo(tagDirective, true, tagDirectives);
+                }
+
+                if (documentTagDirectives.Count > 0)
+                {
+                    isImplicit = false;
+                    foreach (var tagDirective in Constants.DefaultTagDirectives)
+                    {
+                        AppendTagDirectiveTo(tagDirective, true, documentTagDirectives);
+                    }
+
+                    foreach (var tagDirective in documentTagDirectives)
+                    {
+                        WriteIndicator("%TAG", true, false, false);
+                        WriteTagHandle(tagDirective.Handle);
+                        WriteTagContent(tagDirective.Prefix, true);
+                        WriteIndent();
+                    }
+                }
+
+                if (CheckEmptyDocument())
+                {
+                    isImplicit = false;
+                }
+
+                if (!isImplicit)
+                {
+                    WriteIndent();
+                    WriteIndicator("---", true, false, false);
+                    if (isCanonical)
+                    {
+                        WriteIndent();
+                    }
+                }
+
+                state = EmitterState.DocumentContent;
+            }
+
+            else if (evt is StreamEnd)
+            {
+                state = EmitterState.StreamEnd;
+            }
+            else
+            {
+                throw new YamlException("Expected DOCUMENT-START or STREAM-END");
+            }
+        }
+
+        private TagDirectiveCollection NonDefaultTagsAmong(IEnumerable<TagDirective>? tagCollection)
+        {
+            var directives = new TagDirectiveCollection();
+            if (tagCollection == null)
+            {
+                return directives;
+            }
+
+            foreach (var tagDirective in tagCollection)
+            {
+                AppendTagDirectiveTo(tagDirective, false, directives);
+            }
+            foreach (var tagDirective in Constants.DefaultTagDirectives)
+            {
+                directives.Remove(tagDirective);
+            }
+            return directives;
+        }
+
+        private void AnalyzeVersionDirective(VersionDirective versionDirective)
+        {
+            if (versionDirective.Version.Major != Constants.MajorVersion || versionDirective.Version.Minor > Constants.MinorVersion)
+            {
+                throw new YamlException("Incompatible %YAML directive");
+            }
+        }
+
+        private static void AppendTagDirectiveTo(TagDirective value, bool allowDuplicates, TagDirectiveCollection tagDirectives)
+        {
+            if (tagDirectives.Contains(value))
+            {
+                if (!allowDuplicates)
+                {
+                    throw new YamlException("Duplicate %TAG directive.");
+                }
+            }
+            else
+            {
+                tagDirectives.Add(value);
+            }
+        }
+
+        /// <summary>
+        /// Expect the root node.
+        /// </summary>
+        private void EmitDocumentContent(ParsingEvent evt)
+        {
+            states.Push(EmitterState.DocumentEnd);
+            EmitNode(evt, false, false);
+        }
+
+        /// <summary>
+        /// Expect a node.
+        /// </summary>
+        private void EmitNode(ParsingEvent evt, bool isMapping, bool isSimpleKey)
+        {
+            isMappingContext = isMapping;
+            isSimpleKeyContext = isSimpleKey;
+
+            switch (evt.Type)
+            {
+                case EventType.Alias:
+                    EmitAlias();
+                    break;
+
+                case EventType.Scalar:
+                    EmitScalar(evt);
+                    break;
+
+                case EventType.SequenceStart:
+                    EmitSequenceStart(evt);
+                    break;
+
+                case EventType.MappingStart:
+                    EmitMappingStart(evt);
+                    break;
+
+                default:
+                    throw new YamlException($"Expected SCALAR, SEQUENCE-START, MAPPING-START, or ALIAS, got {evt.Type}");
+            }
+        }
+
+        /// <summary>
+        /// Expect ALIAS.
+        /// </summary>
+        private void EmitAlias()
+        {
+            ProcessAnchor();
+            state = states.Pop();
+        }
+
+        /// <summary>
+        /// Expect SCALAR.
+        /// </summary>
+        private void EmitScalar(ParsingEvent evt)
+        {
+            SelectScalarStyle(evt);
+            ProcessAnchor();
+            ProcessTag();
+            IncreaseIndent(true, false);
+            ProcessScalar();
+
+            indent = indents.Pop();
+            state = states.Pop();
+        }
+
+        private void SelectScalarStyle(ParsingEvent evt)
+        {
+            var scalar = (Scalar)evt;
+
+            var style = scalar.Style;
+            var noTag = tagData.Handle == null && tagData.Suffix == null;
+
+            if (noTag && !scalar.IsPlainImplicit && !scalar.IsQuotedImplicit)
+            {
+                throw new YamlException("Neither tag nor isImplicit flags are specified.");
+            }
+
+            if (style == ScalarStyle.Any)
+            {
+                style = scalarData.IsMultiline ? ScalarStyle.Folded : ScalarStyle.Plain;
+            }
+
+            if (isCanonical)
+            {
+                style = ScalarStyle.DoubleQuoted;
+            }
+
+            if (isSimpleKeyContext && scalarData.IsMultiline)
+            {
+                style = ScalarStyle.DoubleQuoted;
+            }
+
+            if (style == ScalarStyle.Plain)
+            {
+                if ((flowLevel != 0 && !scalarData.IsFlowPlainAllowed) || (flowLevel == 0 && !scalarData.IsBlockPlainAllowed))
+                {
+                    style = (scalarData.IsSingleQuotedAllowed && !scalarData.HasSingleQuotes) ? ScalarStyle.SingleQuoted : ScalarStyle.DoubleQuoted;
+                }
+                if (string.IsNullOrEmpty(scalarData.Value) && (flowLevel != 0 || isSimpleKeyContext))
+                {
+                    style = ScalarStyle.SingleQuoted;
+                }
+                if (noTag && !scalar.IsPlainImplicit)
+                {
+                    style = ScalarStyle.SingleQuoted;
+                }
+            }
+
+            if (style == ScalarStyle.SingleQuoted)
+            {
+                if (!scalarData.IsSingleQuotedAllowed)
+                {
+                    style = ScalarStyle.DoubleQuoted;
+                }
+            }
+
+            if (style == ScalarStyle.Literal || style == ScalarStyle.Folded)
+            {
+                if (!scalarData.IsBlockAllowed || flowLevel != 0 || isSimpleKeyContext)
+                {
+                    style = ScalarStyle.DoubleQuoted;
+                }
+            }
+
+            scalarData.Style = style;
+        }
+
+        private void ProcessScalar()
+        {
+            switch (scalarData.Style)
+            {
+                case ScalarStyle.Plain:
+                    WritePlainScalar(scalarData.Value, !isSimpleKeyContext);
+                    break;
+
+                case ScalarStyle.SingleQuoted:
+                    WriteSingleQuotedScalar(scalarData.Value, !isSimpleKeyContext);
+                    break;
+
+                case ScalarStyle.DoubleQuoted:
+                    WriteDoubleQuotedScalar(scalarData.Value, !isSimpleKeyContext);
+                    break;
+
+                case ScalarStyle.Literal:
+                    WriteLiteralScalar(scalarData.Value);
+                    break;
+
+                case ScalarStyle.Folded:
+                    WriteFoldedScalar(scalarData.Value);
+                    break;
+
+                default:
+                    throw new InvalidOperationException();
+            }
+        }
+
+        #region Write scalar Methods
+
+        private void WritePlainScalar(string value, bool allowBreaks)
+        {
+            if (!isWhitespace)
+            {
+                Write(' ');
+            }
+
+            var previousSpace = false;
+            var previousBreak = false;
+            for (var index = 0; index < value.Length; ++index)
+            {
+                var character = value[index];
+                if (IsSpace(character))
+                {
+                    if (allowBreaks && !previousSpace && column > bestWidth && index + 1 < value.Length && value[index + 1] != ' ')
+                    {
+                        WriteIndent();
+                    }
+                    else
+                    {
+                        Write(character);
+                    }
+                    previousSpace = true;
+                }
+                else if (IsBreak(character, out var breakCharacter))
+                {
+                    if (!previousBreak && character == '\n')
+                    {
+                        WriteBreak();
+                    }
+                    WriteBreak(breakCharacter);
+                    isIndentation = true;
+                    previousBreak = true;
+                }
+                else
+                {
+                    if (previousBreak)
+                    {
+                        WriteIndent();
+                    }
+                    Write(character);
+                    isIndentation = false;
+                    previousSpace = false;
+                    previousBreak = false;
+                }
+            }
+
+            isWhitespace = false;
+            isIndentation = false;
+        }
+
+        private void WriteSingleQuotedScalar(string value, bool allowBreaks)
+        {
+            WriteIndicator("'", true, false, false);
+
+            var previousSpace = false;
+            var previousBreak = false;
+
+            for (var index = 0; index < value.Length; ++index)
+            {
+                var character = value[index];
+                if (character == ' ')
+                {
+                    if (allowBreaks && !previousSpace && column > bestWidth && index != 0 && index + 1 < value.Length &&
+                        value[index + 1] != ' ')
+                    {
+                        WriteIndent();
+                    }
+                    else
+                    {
+                        Write(character);
+                    }
+                    previousSpace = true;
+                }
+                else if (IsBreak(character, out var breakCharacter))
+                {
+                    if (!previousBreak && character == '\n')
+                    {
+                        WriteBreak();
+                    }
+                    WriteBreak(breakCharacter);
+                    isIndentation = true;
+                    previousBreak = true;
+                }
+                else
+                {
+                    if (previousBreak)
+                    {
+                        WriteIndent();
+                    }
+                    if (character == '\'')
+                    {
+                        Write(character);
+                    }
+                    Write(character);
+                    isIndentation = false;
+                    previousSpace = false;
+                    previousBreak = false;
+                }
+            }
+
+            WriteIndicator("'", false, false, false);
+
+            isWhitespace = false;
+            isIndentation = false;
+        }
+
+        private void WriteDoubleQuotedScalar(string value, bool allowBreaks)
+        {
+            WriteIndicator("\"", true, false, false);
+
+            var previousSpace = false;
+            for (var index = 0; index < value.Length; ++index)
+            {
+                var character = value[index];
+                if (!IsPrintable(character) || IsBreak(character, out _) || character == '"' || character == '\\')
+                {
+                    Write('\\');
+
+                    switch (character)
+                    {
+                        case '\0':
+                            Write('0');
+                            break;
+
+                        case '\x7':
+                            Write('a');
+                            break;
+
+                        case '\x8':
+                            Write('b');
+                            break;
+
+                        case '\x9':
+                            Write('t');
+                            break;
+
+                        case '\xA':
+                            Write('n');
+                            break;
+
+                        case '\xB':
+                            Write('v');
+                            break;
+
+                        case '\xC':
+                            Write('f');
+                            break;
+
+                        case '\xD':
+                            Write('r');
+                            break;
+
+                        case '\x1B':
+                            Write('e');
+                            break;
+
+                        case '\x22':
+                            Write('"');
+                            break;
+
+                        case '\x5C':
+                            Write('\\');
+                            break;
+
+                        case '\x85':
+                            Write('N');
+                            break;
+
+                        case '\xA0':
+                            Write('_');
+                            break;
+
+                        case '\x2028':
+                            Write('L');
+                            break;
+
+                        case '\x2029':
+                            Write('P');
+                            break;
+
+                        default:
+                            var code = (ushort)character;
+                            if (code <= 0xFF)
+                            {
+                                Write('x');
+                                Write(code.ToString("X02", CultureInfo.InvariantCulture));
+                            }
+                            else if (IsHighSurrogate(character))
+                            {
+                                if (index + 1 < value.Length && IsLowSurrogate(value[index + 1]))
+                                {
+                                    Write('U');
+                                    Write(char.ConvertToUtf32(character, value[index + 1]).ToString("X08", CultureInfo.InvariantCulture));
+                                    index++;
+                                }
+                                else
+                                {
+                                    throw new SyntaxErrorException("While writing a quoted scalar, found an orphaned high surrogate.");
+                                }
+                            }
+                            else
+                            {
+                                Write('u');
+                                Write(code.ToString("X04", CultureInfo.InvariantCulture));
+                            }
+                            break;
+                    }
+                    previousSpace = false;
+                }
+                else if (character == ' ')
+                {
+                    if (allowBreaks && !previousSpace && column > bestWidth && index > 0 && index + 1 < value.Length)
+                    {
+                        WriteIndent();
+                        if (value[index + 1] == ' ')
+                        {
+                            Write('\\');
+                        }
+                    }
+                    else
+                    {
+                        Write(character);
+                    }
+                    previousSpace = true;
+                }
+                else
+                {
+                    Write(character);
+                    previousSpace = false;
+                }
+            }
+
+            WriteIndicator("\"", false, false, false);
+
+            isWhitespace = false;
+            isIndentation = false;
+        }
+
+        private void WriteLiteralScalar(string value)
+        {
+            var previousBreak = true;
+
+            WriteIndicator("|", true, false, false);
+            WriteBlockScalarHints(value);
+            WriteBreak();
+
+            isIndentation = true;
+            isWhitespace = true;
+
+            for (var i = 0; i < value.Length; ++i)
+            {
+                var character = value[i];
+                if (character == '\r' && (i + 1) < value.Length && value[i + 1] == '\n')
+                {
+                    continue;
+                }
+
+                if (IsBreak(character, out var breakCharacter))
+                {
+                    WriteBreak(breakCharacter);
+                    isIndentation = true;
+                    previousBreak = true;
+                }
+                else
+                {
+                    if (previousBreak)
+                    {
+                        WriteIndent();
+                    }
+                    Write(character);
+                    isIndentation = false;
+                    previousBreak = false;
+                }
+            }
+        }
+
+        private void WriteFoldedScalar(string value)
+        {
+            var previousBreak = true;
+            var leadingSpaces = true;
+
+            WriteIndicator(">", true, false, false);
+            WriteBlockScalarHints(value);
+            WriteBreak();
+
+            isIndentation = true;
+            isWhitespace = true;
+
+            for (var i = 0; i < value.Length; ++i)
+            {
+                var character = value[i];
+                if (IsBreak(character, out var breakCharacter))
+                {
+                    if (!previousBreak && !leadingSpaces && character == '\n')
+                    {
+                        var k = 0;
+                        while (i + k < value.Length && IsBreak(value[i + k], out _))
+                        {
+                            ++k;
+                        }
+                        if (i + k < value.Length && !(IsBlank(value[i + k]) || IsBreak(value[i + k], out _)))
+                        {
+                            WriteBreak();
+                        }
+                    }
+                    WriteBreak(breakCharacter);
+                    isIndentation = true;
+                    previousBreak = true;
+                }
+                else
+                {
+                    if (previousBreak)
+                    {
+                        WriteIndent();
+                        leadingSpaces = IsBlank(character);
+                    }
+                    if (!previousBreak && character == ' ' && i + 1 < value.Length && value[i + 1] != ' ' && column > bestWidth)
+                    {
+                        WriteIndent();
+                    }
+                    else
+                    {
+                        Write(character);
+                    }
+                    isIndentation = false;
+                    previousBreak = false;
+                }
+            }
+        }
+
+        // Todo: isn't this what CharacterAnalyser is for?
+        private static bool IsSpace(char character)
+        {
+            return character == ' ';
+        }
+
+        private static bool IsBreak(char character, out char breakChar)
+        {
+            switch (character)
+            {
+                case '\r':
+                case '\n':
+                case '\x85':
+                    breakChar = '\n';
+                    return true;
+
+                case '\x2028':
+                case '\x2029':
+                    breakChar = character;
+                    return true;
+
+                default:
+                    breakChar = '\0';
+                    return false;
+            }
+        }
+
+        private static bool IsBlank(char character)
+        {
+            return character == ' ' || character == '\t';
+        }
+
+        private static bool IsPrintable(char character)
+        {
+            return
+                character == '\x9' ||
+                    character == '\xA' ||
+                    character == '\xD' ||
+                    (character >= '\x20' && character <= '\x7E') ||
+                    character == '\x85' ||
+                    (character >= '\xA0' && character <= '\xD7FF') ||
+                    (character >= '\xE000' && character <= '\xFFFD');
+        }
+
+        private static bool IsHighSurrogate(char c)
+        {
+            return 0xD800 <= c && c <= 0xDBFF;
+        }
+
+        private static bool IsLowSurrogate(char c)
+        {
+            return 0xDC00 <= c && c <= 0xDFFF;
+        }
+
+        #endregion
+
+        /// <summary>
+        /// Expect SEQUENCE-START.
+        /// </summary>
+        private void EmitSequenceStart(ParsingEvent evt)
+        {
+            ProcessAnchor();
+            ProcessTag();
+
+            var sequenceStart = (SequenceStart)evt;
+
+            if (flowLevel != 0 || isCanonical || sequenceStart.Style == SequenceStyle.Flow || CheckEmptySequence())
+            {
+                state = EmitterState.FlowSequenceFirstItem;
+            }
+            else
+            {
+                state = EmitterState.BlockSequenceFirstItem;
+            }
+        }
+
+        /// <summary>
+        /// Expect MAPPING-START.
+        /// </summary>
+        private void EmitMappingStart(ParsingEvent evt)
+        {
+            ProcessAnchor();
+            ProcessTag();
+
+            var mappingStart = (MappingStart)evt;
+
+            if (flowLevel != 0 || isCanonical || mappingStart.Style == MappingStyle.Flow || CheckEmptyMapping())
+            {
+                state = EmitterState.FlowMappingFirstKey;
+            }
+            else
+            {
+                state = EmitterState.BlockMappingFirstKey;
+            }
+        }
+
+        private void ProcessAnchor()
+        {
+            if (!anchorData.Anchor.IsEmpty && !skipAnchorName)
+            {
+                WriteIndicator(anchorData.IsAlias ? "*" : "&", true, false, false);
+                WriteAnchor(anchorData.Anchor);
+            }
+        }
+
+        private void ProcessTag()
+        {
+            if (tagData.Handle == null && tagData.Suffix == null)
+            {
+                return;
+            }
+
+            if (tagData.Handle != null)
+            {
+                WriteTagHandle(tagData.Handle);
+                if (tagData.Suffix != null)
+                {
+                    WriteTagContent(tagData.Suffix, false);
+                }
+            }
+            else
+            {
+                WriteIndicator("!<", true, false, false);
+                WriteTagContent(tagData.Suffix!, false);
+                WriteIndicator(">", false, false, false);
+            }
+        }
+
+        /// <summary>
+        /// Expect DOCUMENT-END.
+        /// </summary>
+        private void EmitDocumentEnd(ParsingEvent evt)
+        {
+            if (evt is DocumentEnd documentEnd)
+            {
+                WriteIndent();
+                if (!documentEnd.IsImplicit)
+                {
+                    WriteIndicator("...", true, false, false);
+                    WriteIndent();
+                    isDocumentEndWritten = true;
+                }
+
+                state = EmitterState.DocumentStart;
+
+                tagDirectives.Clear();
+            }
+            else
+            {
+                throw new YamlException("Expected DOCUMENT-END.");
+            }
+        }
+
+        /// <summary>
+        /// Expect a flow item node.
+        /// </summary>
+        private void EmitFlowSequenceItem(ParsingEvent evt, bool isFirst)
+        {
+            if (isFirst)
+            {
+                WriteIndicator("[", true, true, false);
+                IncreaseIndent(true, false);
+                ++flowLevel;
+            }
+
+            if (evt is SequenceEnd)
+            {
+                --flowLevel;
+                indent = indents.Pop();
+                if (isCanonical && !isFirst)
+                {
+                    WriteIndicator(",", false, false, false);
+                    WriteIndent();
+                }
+                WriteIndicator("]", false, false, false);
+                state = states.Pop();
+                return;
+            }
+
+            if (!isFirst)
+            {
+                WriteIndicator(",", false, false, false);
+            }
+
+            if (isCanonical || column > bestWidth)
+            {
+                WriteIndent();
+            }
+
+            states.Push(EmitterState.FlowSequenceItem);
+
+            EmitNode(evt, false, false);
+        }
+
+        /// <summary>
+        /// Expect a flow key node.
+        /// </summary>
+        private void EmitFlowMappingKey(ParsingEvent evt, bool isFirst)
+        {
+            if (isFirst)
+            {
+                WriteIndicator("{", true, true, false);
+                IncreaseIndent(true, false);
+                ++flowLevel;
+            }
+
+            if (evt is MappingEnd)
+            {
+                --flowLevel;
+                indent = indents.Pop();
+                if (isCanonical && !isFirst)
+                {
+                    WriteIndicator(",", false, false, false);
+                    WriteIndent();
+                }
+                WriteIndicator("}", false, false, false);
+                state = states.Pop();
+                return;
+            }
+
+            if (!isFirst)
+            {
+                WriteIndicator(",", false, false, false);
+            }
+            if (isCanonical || column > bestWidth)
+            {
+                WriteIndent();
+            }
+
+            if (!isCanonical && CheckSimpleKey())
+            {
+                states.Push(EmitterState.FlowMappingSimpleValue);
+                EmitNode(evt, true, true);
+            }
+            else
+            {
+                WriteIndicator("?", true, false, false);
+                states.Push(EmitterState.FlowMappingValue);
+                EmitNode(evt, true, false);
+            }
+        }
+
+        /// <summary>
+        /// Expect a flow value node.
+        /// </summary>
+        private void EmitFlowMappingValue(ParsingEvent evt, bool isSimple)
+        {
+            if (isSimple)
+            {
+                WriteIndicator(":", false, false, false);
+            }
+            else
+            {
+                if (isCanonical || column > bestWidth)
+                {
+                    WriteIndent();
+                }
+                WriteIndicator(":", true, false, false);
+            }
+            states.Push(EmitterState.FlowMappingKey);
+            EmitNode(evt, true, false);
+        }
+
+        /// <summary>
+        /// Expect a block item node.
+        /// </summary>
+        private void EmitBlockSequenceItem(ParsingEvent evt, bool isFirst)
+        {
+            if (isFirst)
+            {
+                IncreaseIndent(false, (isMappingContext && !isIndentation));
+            }
+
+            if (evt is SequenceEnd)
+            {
+                indent = indents.Pop();
+                state = states.Pop();
+                return;
+            }
+
+            WriteIndent();
+            WriteIndicator("-", true, false, true);
+            states.Push(EmitterState.BlockSequenceItem);
+
+            EmitNode(evt, false, false);
+        }
+
+        /// <summary>
+        /// Expect a block key node.
+        /// </summary>
+        private void EmitBlockMappingKey(ParsingEvent evt, bool isFirst)
+        {
+            if (isFirst)
+            {
+                IncreaseIndent(false, false);
+            }
+
+            if (evt is MappingEnd)
+            {
+                indent = indents.Pop();
+                state = states.Pop();
+                return;
+            }
+
+            WriteIndent();
+
+            if (CheckSimpleKey())
+            {
+                states.Push(EmitterState.BlockMappingSimpleValue);
+                EmitNode(evt, true, true);
+            }
+            else
+            {
+                WriteIndicator("?", true, false, true);
+                states.Push(EmitterState.BlockMappingValue);
+                EmitNode(evt, true, false);
+            }
+        }
+
+        /// <summary>
+        /// Expect a block value node.
+        /// </summary>
+        private void EmitBlockMappingValue(ParsingEvent evt, bool isSimple)
+        {
+            if (isSimple)
+            {
+                WriteIndicator(":", false, false, false);
+            }
+            else
+            {
+                WriteIndent();
+                WriteIndicator(":", true, false, true);
+            }
+            states.Push(EmitterState.BlockMappingKey);
+            EmitNode(evt, true, false);
+        }
+
+        private void IncreaseIndent(bool isFlow, bool isIndentless)
+        {
+            indents.Push(indent);
+
+            if (indent < 0)
+            {
+                indent = isFlow ? bestIndent : 0;
+            }
+            else if (!isIndentless || !forceIndentLess)
+            {
+                indent += bestIndent;
+            }
+        }
+
+        #region Check Methods
+
+        /// <summary>
+        /// Check if the document content is an empty scalar.
+        /// </summary>
+        private bool CheckEmptyDocument()
+        {
+            var index = 0;
+            foreach (var parsingEvent in events)
+            {
+                index++;
+                if (index == 2)
+                {
+                    if (parsingEvent is Scalar scalar)
+                    {
+                        return string.IsNullOrEmpty(scalar.Value);
+                    }
+                    break;
+                }
+            }
+
+            return false;
+        }
+
+        /// <summary>
+        /// Check if the next node can be expressed as a simple key.
+        /// </summary>
+        private bool CheckSimpleKey()
+        {
+            if (events.Count < 1)
+            {
+                return false;
+            }
+
+            int length;
+            switch (events.Peek().Type)
+            {
+                case EventType.Alias:
+                    length = AnchorNameLength(anchorData.Anchor);
+                    break;
+
+                case EventType.Scalar:
+                    if (scalarData.IsMultiline)
+                    {
+                        return false;
+                    }
+
+                    length =
+                        AnchorNameLength(anchorData.Anchor) +
+                            SafeStringLength(tagData.Handle) +
+                            SafeStringLength(tagData.Suffix) +
+                            SafeStringLength(scalarData.Value);
+                    break;
+
+                case EventType.SequenceStart:
+                    if (!CheckEmptySequence())
+                    {
+                        return false;
+                    }
+                    length =
+                        AnchorNameLength(anchorData.Anchor) +
+                            SafeStringLength(tagData.Handle) +
+                            SafeStringLength(tagData.Suffix);
+                    break;
+
+                case EventType.MappingStart:
+                    if (!CheckEmptySequence())
+                    {
+                        return false;
+                    }
+                    length =
+                        AnchorNameLength(anchorData.Anchor) +
+                            SafeStringLength(tagData.Handle) +
+                            SafeStringLength(tagData.Suffix);
+                    break;
+
+                default:
+                    return false;
+            }
+
+            return length <= maxSimpleKeyLength;
+        }
+
+        private int AnchorNameLength(AnchorName value)
+        {
+            return value.IsEmpty ? 0 : value.Value.Length;
+        }
+
+        private int SafeStringLength(string? value)
+        {
+            return value == null ? 0 : value.Length;
+        }
+
+        private bool CheckEmptySequence() => CheckEmptyStructure<SequenceStart, SequenceEnd>();
+        private bool CheckEmptyMapping() => CheckEmptyStructure<MappingStart, MappingEnd>();
+
+        private bool CheckEmptyStructure<TStart, TEnd>()
+            where TStart : NodeEvent
+            where TEnd : ParsingEvent
+        {
+            if (events.Count < 2)
+            {
+                return false;
+            }
+
+            using var enumerator = events.GetEnumerator();
+            return enumerator.MoveNext()
+                && enumerator.Current is TStart
+                && enumerator.MoveNext()
+                && enumerator.Current is TEnd;
+        }
+        #endregion
+
+        #region Write Methods
+
+        private void WriteBlockScalarHints(string value)
+        {
+            var analyzer = new CharacterAnalyzer<StringLookAheadBuffer>(new StringLookAheadBuffer(value));
+
+            if (analyzer.IsSpace() || analyzer.IsBreak())
+            {
+                var indentHint = bestIndent.ToString(CultureInfo.InvariantCulture);
+                WriteIndicator(indentHint, false, false, false);
+            }
+
+            string? chompHint = null;
+            if (value.Length == 0 || !analyzer.IsBreak(value.Length - 1))
+            {
+                chompHint = "-";
+            }
+            else if (value.Length >= 2 && analyzer.IsBreak(value.Length - 2))
+            {
+                chompHint = "+";
+            }
+
+            if (chompHint != null)
+            {
+                WriteIndicator(chompHint, false, false, false);
+            }
+        }
+
+        private void WriteIndicator(string indicator, bool needWhitespace, bool whitespace, bool indentation)
+        {
+            if (needWhitespace && !isWhitespace)
+            {
+                Write(' ');
+            }
+
+            Write(indicator);
+
+            isWhitespace = whitespace;
+            isIndentation &= indentation;
+        }
+
+        private void WriteIndent()
+        {
+            var currentIndent = Math.Max(indent, 0);
+
+            var isBreakRequired = !isIndentation
+                || column > currentIndent
+                || (column == currentIndent && !isWhitespace);
+
+            if (isBreakRequired)
+            {
+                WriteBreak();
+            }
+
+            while (column < currentIndent)
+            {
+                Write(' ');
+            }
+
+            isWhitespace = true;
+            isIndentation = true;
+        }
+
+        private void WriteAnchor(AnchorName value)
+        {
+            Write(value.Value);
+
+            isWhitespace = false;
+            isIndentation = false;
+        }
+
+        private void WriteTagHandle(string value)
+        {
+            if (!isWhitespace)
+            {
+                Write(' ');
+            }
+
+            Write(value);
+
+            isWhitespace = false;
+            isIndentation = false;
+        }
+
+        private void WriteTagContent(string value, bool needsWhitespace)
+        {
+            if (needsWhitespace && !isWhitespace)
+            {
+                Write(' ');
+            }
+
+            Write(UrlEncode(value));
+
+            isWhitespace = false;
+            isIndentation = false;
+        }
+
+        private string UrlEncode(string text)
+        {
+            return UriReplacer.Replace(text, delegate (Match match)
+            {
+                var buffer = new StringBuilder();
+                foreach (var toEncode in Encoding.UTF8.GetBytes(match.Value))
+                {
+                    buffer.AppendFormat("%{0:X02}", toEncode);
+                }
+                return buffer.ToString();
+            });
+        }
+
+        private void Write(char value)
+        {
+            output.Write(value);
+            ++column;
+        }
+
+        private void Write(string value)
+        {
+            output.Write(value);
+            column += value.Length;
+        }
+
+        private void WriteBreak(char breakCharacter = '\n')
+        {
+            if (breakCharacter == '\n')
+            {
+                output.WriteLine();
+            }
+            else
+            {
+                output.Write(breakCharacter);
+            }
+            column = 0;
+        }
+
+        #endregion
+    }
+}