--- conflicted
+++ resolved
@@ -24,10 +24,7 @@
 using System.Collections.Generic;
 using System.Diagnostics.CodeAnalysis;
 using System.Linq;
-<<<<<<< HEAD
-=======
 using System.Runtime.CompilerServices;
->>>>>>> 760472fd
 using System.Runtime.Serialization;
 
 namespace YamlDotNet.Helpers
@@ -84,14 +81,6 @@
             this.comparer = comparer;
         }
 
-<<<<<<< HEAD
-        public void Add(TKey key, TValue value) => Add(new KeyValuePair<TKey, TValue>(key, value));
-
-        public void Add(KeyValuePair<TKey, TValue> item)
-        {
-            dictionary.Add(item.Key, item.Value);
-            list.Add(item);
-=======
         public void Add(KeyValuePair<TKey, TValue> item)
         {
             if (!TryAdd(item))
@@ -135,7 +124,6 @@
             }
 
             return false;
->>>>>>> 760472fd
         }
 
         public void Clear()
