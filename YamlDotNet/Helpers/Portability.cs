--- conflicted
+++ resolved
@@ -1,774 +1,801 @@
-﻿//  This file is part of YamlDotNet - A .NET library for YAML.
-//  Copyright (c) Antoine Aubry and contributors
-
-//  Permission is hereby granted, free of charge, to any person obtaining a copy of
-//  this software and associated documentation files (the "Software"), to deal in
-//  the Software without restriction, including without limitation the rights to
-//  use, copy, modify, merge, publish, distribute, sublicense, and/or sell copies
-//  of the Software, and to permit persons to whom the Software is furnished to do
-//  so, subject to the following conditions:
-
-//  The above copyright notice and this permission notice shall be included in all
-//  copies or substantial portions of the Software.
-
-//  THE SOFTWARE IS PROVIDED "AS IS", WITHOUT WARRANTY OF ANY KIND, EXPRESS OR
-//  IMPLIED, INCLUDING BUT NOT LIMITED TO THE WARRANTIES OF MERCHANTABILITY,
-//  FITNESS FOR A PARTICULAR PURPOSE AND NONINFRINGEMENT. IN NO EVENT SHALL THE
-//  AUTHORS OR COPYRIGHT HOLDERS BE LIABLE FOR ANY CLAIM, DAMAGES OR OTHER
-//  LIABILITY, WHETHER IN AN ACTION OF CONTRACT, TORT OR OTHERWISE, ARISING FROM,
-//  OUT OF OR IN CONNECTION WITH THE SOFTWARE OR THE USE OR OTHER DEALINGS IN THE
-//  SOFTWARE.
-
-using System;
-using System.Collections;
-using System.Collections.Generic;
-using System.Globalization;
-using System.Linq;
-using System.Reflection;
-using System.Text.RegularExpressions;
-
-namespace YamlDotNet
-{
-#if (NETSTANDARD1_3 || UNITY)
-    internal static class StandardRegexOptions
-    {
-        public const RegexOptions Compiled = RegexOptions.None;
-    }
-#else
-    internal static class StandardRegexOptions
-    {
-        public const RegexOptions Compiled = RegexOptions.Compiled;
-    }
-#endif
-
-#if NETSTANDARD1_3
-    /// <summary>
-    /// Mock UTF7Encoding to avoid having to add #if all over the place
-    /// </summary>
-    internal sealed class UTF7Encoding : System.Text.Encoding
-    {
-        public override int GetByteCount(char[] chars, int index, int count)
-        {
-            throw new NotImplementedException();
-        }
-
-        public override int GetBytes(char[] chars, int charIndex, int charCount, byte[] bytes, int byteIndex)
-        {
-            throw new NotImplementedException();
-        }
-
-        public override int GetCharCount(byte[] bytes, int index, int count)
-        {
-            throw new NotImplementedException();
-        }
-
-        public override int GetChars(byte[] bytes, int byteIndex, int byteCount, char[] chars, int charIndex)
-        {
-            throw new NotImplementedException();
-        }
-
-        public override int GetMaxByteCount(int charCount)
-        {
-            throw new NotImplementedException();
-        }
-
-        public override int GetMaxCharCount(int byteCount)
-        {
-            throw new NotImplementedException();
-        }
-    }
-
-    /// <summary>
-    /// Mock SerializableAttribute to avoid having to add #if all over the place
-    /// </summary>
-    [AttributeUsage(AttributeTargets.Class)]
-    internal sealed class SerializableAttribute : Attribute { }
-
-    internal static class ReflectionExtensions
-    {
-        public static Type BaseType(this Type type)
-        {
-            return type.GetTypeInfo().BaseType;
-        }
-
-        public static bool IsValueType(this Type type)
-        {
-            return type.GetTypeInfo().IsValueType;
-        }
-
-        public static bool IsGenericType(this Type type)
-        {
-            return type.GetTypeInfo().IsGenericType;
-        }
-
-        public static bool IsInterface(this Type type)
-        {
-            return type.GetTypeInfo().IsInterface;
-        }
-
-        public static bool IsEnum(this Type type)
-        {
-            return type.GetTypeInfo().IsEnum;
-        }
-
-        /// <summary>
-        /// Determines whether the specified type has a default constructor.
-        /// </summary>
-        /// <param name="type">The type.</param>
-        /// <returns>
-        ///     <c>true</c> if the type has a default constructor; otherwise, <c>false</c>.
-        /// </returns>
-        public static bool HasDefaultConstructor(this Type type)
-        {
-            var typeInfo = type.GetTypeInfo();
-            return typeInfo.IsValueType || typeInfo.DeclaredConstructors
-                .Any(c => c.IsPublic && !c.IsStatic && c.GetParameters().Length == 0);
-        }
-
-        public static bool IsAssignableFrom(this Type type, Type source)
-        {
-            return type.IsAssignableFrom(source.GetTypeInfo());
-        }
-
-        public static bool IsAssignableFrom(this Type type, TypeInfo source)
-        {
-            return type.GetTypeInfo().IsAssignableFrom(source);
-        }
-
-        public static TypeCode GetTypeCode(this Type type)
-        {
-            bool isEnum = type.IsEnum();
-            if (isEnum)
-            {
-                type = Enum.GetUnderlyingType(type);
-            }
-
-            if (type == typeof(bool))
-            {
-                return TypeCode.Boolean;
-            }
-            else if (type == typeof(char))
-            {
-                return TypeCode.Char;
-            }
-            else if (type == typeof(sbyte))
-            {
-                return TypeCode.SByte;
-            }
-            else if (type == typeof(byte))
-            {
-                return TypeCode.Byte;
-            }
-            else if (type == typeof(short))
-            {
-                return TypeCode.Int16;
-            }
-            else if (type == typeof(ushort))
-            {
-                return TypeCode.UInt16;
-            }
-            else if (type == typeof(int))
-            {
-                return TypeCode.Int32;
-            }
-            else if (type == typeof(uint))
-            {
-                return TypeCode.UInt32;
-            }
-            else if (type == typeof(long))
-            {
-                return TypeCode.Int64;
-            }
-            else if (type == typeof(ulong))
-            {
-                return TypeCode.UInt64;
-            }
-            else if (type == typeof(float))
-            {
-                return TypeCode.Single;
-            }
-            else if (type == typeof(double))
-            {
-                return TypeCode.Double;
-            }
-            else if (type == typeof(decimal))
-            {
-                return TypeCode.Decimal;
-            }
-            else if (type == typeof(DateTime))
-            {
-                return TypeCode.DateTime;
-            }
-            else if (type == typeof(String))
-            {
-                return TypeCode.String;
-            }
-            else
-            {
-                return TypeCode.Object;
-            }
-        }
-
-        public static Type[] GetGenericArguments(this Type type)
-        {
-            return type.GetTypeInfo().GenericTypeArguments;
-        }
-
-        public static PropertyInfo GetPublicProperty(this Type type, string name)
-        {
-            return type.GetRuntimeProperty(name);
-        }
-
-        public static IEnumerable<PropertyInfo> GetPublicProperties(this Type type)
-        {
-            var instancePublic = new Func<PropertyInfo, bool>(
-                p => !p.GetMethod.IsStatic && p.GetMethod.IsPublic);
-            return type.IsInterface()
-                ? (new Type[] { type })
-                    .Concat(type.GetInterfaces())
-                    .SelectMany(i => i.GetRuntimeProperties().Where(instancePublic))
-                : type.GetRuntimeProperties().Where(instancePublic);
-        }
-
-        public static IEnumerable<MethodInfo> GetPublicStaticMethods(this Type type)
-        {
-            return type.GetRuntimeMethods()
-                .Where(m => m.IsPublic && m.IsStatic);
-        }
-
-        public static MethodInfo GetPublicStaticMethod(this Type type, string name, params Type[] parameterTypes)
-        {
-            return type.GetRuntimeMethods()
-                .FirstOrDefault(m =>
-                {
-                    if (m.IsPublic && m.IsStatic && m.Name.Equals(name))
-                    {
-                        var parameters = m.GetParameters();
-                        return parameters.Length == parameterTypes.Length
-                            && parameters.Zip(parameterTypes, (pi, pt) => pi.ParameterType == pt).All(r => r);
-                    }
-                    return false;
-                });
-        }
-
-        public static MethodInfo GetPublicInstanceMethod(this Type type, string name)
-        {
-            return type.GetRuntimeMethods()
-                .FirstOrDefault(m => m.IsPublic && !m.IsStatic && m.Name.Equals(name));
-        }
-
-        public static MethodInfo GetGetMethod(this PropertyInfo property)
-        {
-            return property.GetMethod;
-        }
-
-        public static MethodInfo GetSetMethod(this PropertyInfo property)
-        {
-            return property.SetMethod;
-        }
-
-        public static IEnumerable<Type> GetInterfaces(this Type type)
-        {
-            return type.GetTypeInfo().ImplementedInterfaces;
-        }
-
-        public static Exception Unwrap(this TargetInvocationException ex)
-        {
-            return ex.InnerException;
-        }
-        
-        public static bool IsInstanceOf(this Type type, object o)
-        {
-            return o.GetType() == type || o.GetType().GetTypeInfo().IsSubclassOf(type);
-        }
-    }
-
-    internal enum TypeCode
-    {
-        Empty = 0,
-        Object = 1,
-        DBNull = 2,
-        Boolean = 3,
-        Char = 4,
-        SByte = 5,
-        Byte = 6,
-        Int16 = 7,
-        UInt16 = 8,
-        Int32 = 9,
-        UInt32 = 10,
-        Int64 = 11,
-        UInt64 = 12,
-        Single = 13,
-        Double = 14,
-        Decimal = 15,
-        DateTime = 16,
-        String = 18,
-    }
-
-    internal abstract class DBNull
-    {
-        private DBNull() {}
-    }
-
-    internal sealed class CultureInfoAdapter : CultureInfo
-    {
-        private readonly IFormatProvider _provider;
-
-        public CultureInfoAdapter(CultureInfo baseCulture, IFormatProvider provider)
-            : base(baseCulture.Name)
-        {
-            _provider = provider;
-        }
-
-        public override object GetFormat(Type formatType)
-        {
-            return _provider.GetFormat(formatType);
-        }
-    }
-#else
-
-    internal static class ReflectionExtensions
-    {
-        public static Type BaseType(this Type type)
-        {
-            return type.BaseType;
-        }
-
-        public static bool IsValueType(this Type type)
-        {
-            return type.IsValueType;
-        }
-
-        public static bool IsGenericType(this Type type)
-        {
-            return type.IsGenericType;
-        }
-
-        public static bool IsInterface(this Type type)
-        {
-            return type.IsInterface;
-        }
-
-        public static bool IsEnum(this Type type)
-        {
-            return type.IsEnum;
-        }
-
-        /// <summary>
-        /// Determines whether the specified type has a default constructor.
-        /// </summary>
-        /// <param name="type">The type.</param>
-        /// <returns>
-        ///     <c>true</c> if the type has a default constructor; otherwise, <c>false</c>.
-        /// </returns>
-        public static bool HasDefaultConstructor(this Type type)
-        {
-            return type.IsValueType || type.GetConstructor(BindingFlags.Public | BindingFlags.Instance, null, Type.EmptyTypes, null) != null;
-        }
-
-        public static TypeCode GetTypeCode(this Type type)
-        {
-            return Type.GetTypeCode(type);
-        }
-
-        public static PropertyInfo GetPublicProperty(this Type type, string name)
-        {
-            return type.GetProperty(name);
-        }
-
-        public static IEnumerable<PropertyInfo> GetPublicProperties(this Type type)
-        {
-            var instancePublic = BindingFlags.Instance | BindingFlags.Public;
-            return type.IsInterface
-                ? (new Type[] { type })
-                    .Concat(type.GetInterfaces())
-                    .SelectMany(i => i.GetProperties(instancePublic))
-                : type.GetProperties(instancePublic);
-        }
-
-        public static IEnumerable<MethodInfo> GetPublicStaticMethods(this Type type)
-        {
-            return type.GetMethods(BindingFlags.Static | BindingFlags.Public);
-        }
-
-        public static MethodInfo GetPublicStaticMethod(this Type type, string name, params Type[] parameterTypes)
-        {
-            return type.GetMethod(name, BindingFlags.Public | BindingFlags.Static, null, parameterTypes, null);
-        }
-
-        public static MethodInfo GetPublicInstanceMethod(this Type type, string name)
-        {
-            return type.GetMethod(name, BindingFlags.Public | BindingFlags.Instance);
-        }
-
-        private static readonly FieldInfo remoteStackTraceField = typeof(Exception)
-                .GetField("_remoteStackTraceString", BindingFlags.Instance | BindingFlags.NonPublic);
-
-        public static Exception Unwrap(this TargetInvocationException ex)
-        {
-            var result = ex.InnerException;
-            if (remoteStackTraceField != null)
-            {
-                remoteStackTraceField.SetValue(ex.InnerException, ex.InnerException.StackTrace + "\r\n");
-            }
-            return result;
-        }
-
-        public static bool IsInstanceOf(this Type type, object o)
-        {
-            return type.IsInstanceOfType(o);
-        }
-    }
-
-    internal sealed class CultureInfoAdapter : CultureInfo
-    {
-        private readonly IFormatProvider _provider;
-
-        public CultureInfoAdapter(CultureInfo baseCulture, IFormatProvider provider)
-            : base(baseCulture.LCID)
-        {
-            _provider = provider;
-        }
-
-        public override object GetFormat(Type formatType)
-        {
-            return _provider.GetFormat(formatType);
-        }
-    }
-
-#endif
-
-#if UNITY
-    internal static class PropertyInfoExtensions
-    {
-        public static object ReadValue(this PropertyInfo property, object target)
-        {
-            return property.GetGetMethod().Invoke(target, null);
-        }
-    }
-#else
-    internal static class PropertyInfoExtensions
-    {
-        public static object ReadValue(this PropertyInfo property, object target)
-        {
-            return property.GetValue(target, null);
-        }
-    }
-#endif
-}
-
-<<<<<<< HEAD
-#if NETSTANDARD1_3
-namespace System.Runtime.Serialization
-{
-    public class SerializationException : Exception
-    {
-        public SerializationException(string message) : base(message)
-        {
-        }
-    }
-}
-#endif
-
-=======
-#if NET20
-    namespace System.Runtime.CompilerServices
-    {
-        [AttributeUsage(AttributeTargets.Assembly | AttributeTargets.Class | AttributeTargets.Method)]
-        internal sealed class ExtensionAttribute : Attribute { }
-    }
-
-    namespace YamlDotNet // To allow these to be public without clashing with the standard ones on platforms > 2.0
-    {
-        public delegate TResult Func<TArg, TResult>(TArg arg);
-        public delegate TResult Func<TArg1, TArg2, TResult>(TArg1 arg1, TArg2 arg2);
-        public delegate TResult Func<TArg1, TArg2, TArg3, TResult>(TArg1 arg1, TArg2 arg2, TArg3 arg3);
-    }
-
-    namespace System.Linq.Expressions
-    {
-        // Do not remove.
-        // Avoids code breaking on .NET 2.0 due to using System.Linq.Expressions.
-    }
-
-    namespace System.Linq
-    {
-        using YamlDotNet;
-
-        internal static class Enumerable
-        {
-            public static List<T> ToList<T>(this IEnumerable<T> sequence)
-            {
-                return new List<T>(sequence);
-            }
-
-            public static T[] ToArray<T>(this IEnumerable<T> sequence)
-            {
-                return sequence.ToList().ToArray();
-            }
-
-            public static IEnumerable<T> OrderBy<T, TKey>(this IEnumerable<T> sequence, Func<T, TKey> orderBy)
-            {
-                var comparer = Comparer<TKey>.Default;
-                var list = sequence.ToList();
-                list.Sort((a, b) => comparer.Compare(orderBy(a), orderBy(b)));
-                return list;
-            }
-
-            public static IEnumerable<T> Empty<T>()
-            {
-                yield break;
-            }
-
-            public static IEnumerable<T> Where<T>(this IEnumerable<T> sequence, Func<T, bool> predicate)
-            {
-                foreach (var item in sequence)
-                {
-                    if (predicate(item))
-                    {
-                        yield return item;
-                    }
-                }
-            }
-
-            public static IEnumerable<T2> Select<T1, T2>(this IEnumerable<T1> sequence, Func<T1, T2> selector)
-            {
-                foreach (var item in sequence)
-                {
-                    yield return selector(item);
-                }
-            }
-
-            public static IEnumerable<T> OfType<T>(this IEnumerable sequence)
-            {
-                foreach (var item in sequence)
-                {
-                    if (item is T)
-                    {
-                        yield return (T)item;
-                    }
-                }
-            }
-
-            public static IEnumerable<T2> SelectMany<T1, T2>(this IEnumerable<T1> sequence, Func<T1, IEnumerable<T2>> selector)
-            {
-                foreach (var item in sequence)
-                {
-                    foreach (var subitem in selector(item))
-                    {
-                        yield return subitem;
-                    }
-                }
-            }
-
-            public static T First<T>(this IEnumerable<T> sequence)
-            {
-                foreach (var item in sequence)
-                {
-                    return item;
-                }
-                throw new InvalidOperationException();
-            }
-
-            public static T FirstOrDefault<T>(this IEnumerable<T> sequence)
-            {
-                foreach (var item in sequence)
-                {
-                    return item;
-                }
-                return default(T);
-            }
-
-            public static T SingleOrDefault<T>(this IEnumerable<T> sequence)
-            {
-                using (var enumerator = sequence.GetEnumerator())
-                {
-                    if (!enumerator.MoveNext())
-                    {
-                        return default(T);
-                    }
-                    var result = enumerator.Current;
-                    if (enumerator.MoveNext())
-                    {
-                        throw new InvalidOperationException();
-                    }
-                    return result;
-                }
-            }
-
-            public static T Single<T>(this IEnumerable<T> sequence)
-            {
-                using (var enumerator = sequence.GetEnumerator())
-                {
-                    if (!enumerator.MoveNext())
-                    {
-                        throw new InvalidOperationException();
-                    }
-                    var result = enumerator.Current;
-                    if (enumerator.MoveNext())
-                    {
-                        throw new InvalidOperationException();
-                    }
-                    return result;
-                }
-            }
-
-            public static T FirstOrDefault<T>(this IEnumerable<T> sequence, Func<T, bool> predicate)
-            {
-                return sequence.Where(predicate).FirstOrDefault();
-            }
-
-            public static IEnumerable<T> Concat<T>(this IEnumerable<T> first, IEnumerable<T> second)
-            {
-                foreach (var item in first)
-                {
-                    yield return item;
-                }
-                foreach (var item in second)
-                {
-                    yield return item;
-                }
-            }
-
-            public static IEnumerable<T> Skip<T>(this IEnumerable<T> sequence, int skipCount)
-            {
-                foreach (var item in sequence)
-                {
-                    if (skipCount <= 0)
-                    {
-                        yield return item;
-                    }
-                    else
-                    {
-                        --skipCount;
-                    }
-                }
-            }
-
-            public static IEnumerable<T> SkipWhile<T>(this IEnumerable<T> sequence, Func<T, bool> predicate)
-            {
-                var skip = true;
-                foreach (var item in sequence)
-                {
-                    skip = skip && predicate(item);
-                    if (!skip)
-                    {
-                        yield return item;
-                    }
-                }
-            }
-
-            public static IEnumerable<T> TakeWhile<T>(this IEnumerable<T> sequence, Func<T, bool> predicate)
-            {
-                var take = true;
-                foreach (var item in sequence)
-                {
-                    take = take && predicate(item);
-                    if (take)
-                    {
-                        yield return item;
-                    }
-                }
-            }
-
-            public static IEnumerable<T> DefaultIfEmpty<T>(this IEnumerable<T> sequence, T defaultValue)
-            {
-                var isEmpty = true;
-                foreach (var item in sequence)
-                {
-                    yield return item;
-                    isEmpty = false;
-                }
-                if (isEmpty)
-                {
-                    yield return defaultValue;
-                }
-            }
-
-            public static bool Any<T>(this IEnumerable<T> sequence)
-            {
-                foreach (var item in sequence)
-                {
-                    return true;
-                }
-                return false;
-            }
-
-            public static bool Any<T>(this IEnumerable<T> sequence, Func<T, bool> predicate)
-            {
-                return sequence.Where(predicate).Any();
-            }
-
-            public static bool Contains<T>(this IEnumerable<T> sequence, T value)
-            {
-                foreach (var item in sequence)
-                {
-                    if (item.Equals(value))
-                    {
-                        return true;
-                    }
-                }
-                return false;
-            }
-
-            public static TSource Aggregate<TSource>(this IEnumerable<TSource> source, Func<TSource, TSource, TSource> func)
-            {
-                using (var enumerator = source.GetEnumerator())
-                {
-                    if (!enumerator.MoveNext())
-                    {
-                        throw new InvalidOperationException();
-                    }
-                    var accumulator = enumerator.Current;
-                    while (enumerator.MoveNext())
-                    {
-                        accumulator = func(accumulator, enumerator.Current);
-                    }
-                    return accumulator;
-                }
-            }
-
-            public static TAccumulate Aggregate<TSource, TAccumulate>(this IEnumerable<TSource> source, TAccumulate seed, Func<TAccumulate, TSource, TAccumulate> func)
-            {
-                var accumulator = seed;
-                foreach (var item in source)
-                {
-                    accumulator = func(accumulator, item);
-                }
-                return accumulator;
-            }
-        }
-    }
-
-    namespace System.Collections.Generic
-    {
-        internal class HashSet<T>
-        {
-            private readonly Dictionary<T, object> items = new Dictionary<T, object>();
-
-            public bool Add(T value)
-            {
-                if (Contains(value))
-                {
-                    return false;
-                }
-                else
-                {
-                    items.Add(value, null);
-                    return true;
-                }
-            }
-
-            public bool Contains(T value)
-            {
-                return items.ContainsKey(value);
-            }
-
-            public void Clear()
-            {
-                items.Clear();
-            }
-        }
-    }
-#endif
->>>>>>> 6383edb0
+﻿//  This file is part of YamlDotNet - A .NET library for YAML.
+//  Copyright (c) Antoine Aubry and contributors
+
+//  Permission is hereby granted, free of charge, to any person obtaining a copy of
+//  this software and associated documentation files (the "Software"), to deal in
+//  the Software without restriction, including without limitation the rights to
+//  use, copy, modify, merge, publish, distribute, sublicense, and/or sell copies
+//  of the Software, and to permit persons to whom the Software is furnished to do
+//  so, subject to the following conditions:
+
+//  The above copyright notice and this permission notice shall be included in all
+//  copies or substantial portions of the Software.
+
+//  THE SOFTWARE IS PROVIDED "AS IS", WITHOUT WARRANTY OF ANY KIND, EXPRESS OR
+//  IMPLIED, INCLUDING BUT NOT LIMITED TO THE WARRANTIES OF MERCHANTABILITY,
+//  FITNESS FOR A PARTICULAR PURPOSE AND NONINFRINGEMENT. IN NO EVENT SHALL THE
+//  AUTHORS OR COPYRIGHT HOLDERS BE LIABLE FOR ANY CLAIM, DAMAGES OR OTHER
+//  LIABILITY, WHETHER IN AN ACTION OF CONTRACT, TORT OR OTHERWISE, ARISING FROM,
+//  OUT OF OR IN CONNECTION WITH THE SOFTWARE OR THE USE OR OTHER DEALINGS IN THE
+//  SOFTWARE.
+
+using System;
+using System.Collections;
+using System.Collections.Generic;
+using System.Globalization;
+using System.Linq;
+using System.Reflection;
+using System.Text.RegularExpressions;
+
+namespace YamlDotNet
+{
+#if (NETSTANDARD1_3 || UNITY)
+    internal static class StandardRegexOptions
+    {
+        public const RegexOptions Compiled = RegexOptions.None;
+    }
+#else
+    internal static class StandardRegexOptions
+    {
+        public const RegexOptions Compiled = RegexOptions.Compiled;
+    }
+#endif
+
+#if NETSTANDARD1_3
+    /// <summary>
+    /// Mock UTF7Encoding to avoid having to add #if all over the place
+    /// </summary>
+    internal sealed class UTF7Encoding : System.Text.Encoding
+    {
+        public override int GetByteCount(char[] chars, int index, int count)
+        {
+            throw new NotImplementedException();
+        }
+
+        public override int GetBytes(char[] chars, int charIndex, int charCount, byte[] bytes, int byteIndex)
+        {
+            throw new NotImplementedException();
+        }
+
+        public override int GetCharCount(byte[] bytes, int index, int count)
+        {
+            throw new NotImplementedException();
+        }
+
+        public override int GetChars(byte[] bytes, int byteIndex, int byteCount, char[] chars, int charIndex)
+        {
+            throw new NotImplementedException();
+        }
+
+        public override int GetMaxByteCount(int charCount)
+        {
+            throw new NotImplementedException();
+        }
+
+        public override int GetMaxCharCount(int byteCount)
+        {
+            throw new NotImplementedException();
+        }
+    }
+
+    /// <summary>
+    /// Mock SerializableAttribute to avoid having to add #if all over the place
+    /// </summary>
+    [AttributeUsage(AttributeTargets.Class)]
+    internal sealed class SerializableAttribute : Attribute { }
+
+    internal static class ReflectionExtensions
+    {
+        public static Type BaseType(this Type type)
+        {
+            return type.GetTypeInfo().BaseType;
+        }
+
+        public static bool IsValueType(this Type type)
+        {
+            return type.GetTypeInfo().IsValueType;
+        }
+
+        public static bool IsGenericType(this Type type)
+        {
+            return type.GetTypeInfo().IsGenericType;
+        }
+
+        public static bool IsInterface(this Type type)
+        {
+            return type.GetTypeInfo().IsInterface;
+        }
+
+        public static bool IsEnum(this Type type)
+        {
+            return type.GetTypeInfo().IsEnum;
+        }
+
+        /// <summary>
+        /// Determines whether the specified type has a default constructor.
+        /// </summary>
+        /// <param name="type">The type.</param>
+        /// <returns>
+        ///     <c>true</c> if the type has a default constructor; otherwise, <c>false</c>.
+        /// </returns>
+        public static bool HasDefaultConstructor(this Type type)
+        {
+            var typeInfo = type.GetTypeInfo();
+            return typeInfo.IsValueType || typeInfo.DeclaredConstructors
+                .Any(c => c.IsPublic && !c.IsStatic && c.GetParameters().Length == 0);
+        }
+
+        public static bool IsAssignableFrom(this Type type, Type source)
+        {
+            return type.IsAssignableFrom(source.GetTypeInfo());
+        }
+
+        public static bool IsAssignableFrom(this Type type, TypeInfo source)
+        {
+            return type.GetTypeInfo().IsAssignableFrom(source);
+        }
+
+        public static TypeCode GetTypeCode(this Type type)
+        {
+            bool isEnum = type.IsEnum();
+            if (isEnum)
+            {
+                type = Enum.GetUnderlyingType(type);
+            }
+
+            if (type == typeof(bool))
+            {
+                return TypeCode.Boolean;
+            }
+            else if (type == typeof(char))
+            {
+                return TypeCode.Char;
+            }
+            else if (type == typeof(sbyte))
+            {
+                return TypeCode.SByte;
+            }
+            else if (type == typeof(byte))
+            {
+                return TypeCode.Byte;
+            }
+            else if (type == typeof(short))
+            {
+                return TypeCode.Int16;
+            }
+            else if (type == typeof(ushort))
+            {
+                return TypeCode.UInt16;
+            }
+            else if (type == typeof(int))
+            {
+                return TypeCode.Int32;
+            }
+            else if (type == typeof(uint))
+            {
+                return TypeCode.UInt32;
+            }
+            else if (type == typeof(long))
+            {
+                return TypeCode.Int64;
+            }
+            else if (type == typeof(ulong))
+            {
+                return TypeCode.UInt64;
+            }
+            else if (type == typeof(float))
+            {
+                return TypeCode.Single;
+            }
+            else if (type == typeof(double))
+            {
+                return TypeCode.Double;
+            }
+            else if (type == typeof(decimal))
+            {
+                return TypeCode.Decimal;
+            }
+            else if (type == typeof(DateTime))
+            {
+                return TypeCode.DateTime;
+            }
+            else if (type == typeof(String))
+            {
+                return TypeCode.String;
+            }
+            else
+            {
+                return TypeCode.Object;
+            }
+        }
+
+        public static Type[] GetGenericArguments(this Type type)
+        {
+            return type.GetTypeInfo().GenericTypeArguments;
+        }
+
+        public static PropertyInfo GetPublicProperty(this Type type, string name)
+        {
+            return type.GetRuntimeProperty(name);
+        }
+
+        public static IEnumerable<PropertyInfo> GetPublicProperties(this Type type)
+        {
+            var instancePublic = new Func<PropertyInfo, bool>(
+                p => !p.GetMethod.IsStatic && p.GetMethod.IsPublic);
+            return type.IsInterface()
+                ? (new Type[] { type })
+                    .Concat(type.GetInterfaces())
+                    .SelectMany(i => i.GetRuntimeProperties().Where(instancePublic))
+                : type.GetRuntimeProperties().Where(instancePublic);
+        }
+
+        public static IEnumerable<MethodInfo> GetPublicStaticMethods(this Type type)
+        {
+            return type.GetRuntimeMethods()
+                .Where(m => m.IsPublic && m.IsStatic);
+        }
+
+        public static MethodInfo GetPublicStaticMethod(this Type type, string name, params Type[] parameterTypes)
+        {
+            return type.GetRuntimeMethods()
+                .FirstOrDefault(m =>
+                {
+                    if (m.IsPublic && m.IsStatic && m.Name.Equals(name))
+                    {
+                        var parameters = m.GetParameters();
+                        return parameters.Length == parameterTypes.Length
+                            && parameters.Zip(parameterTypes, (pi, pt) => pi.ParameterType == pt).All(r => r);
+                    }
+                    return false;
+                });
+        }
+
+        public static MethodInfo GetPublicInstanceMethod(this Type type, string name)
+        {
+            return type.GetRuntimeMethods()
+                .FirstOrDefault(m => m.IsPublic && !m.IsStatic && m.Name.Equals(name));
+        }
+
+        public static MethodInfo GetGetMethod(this PropertyInfo property)
+        {
+            return property.GetMethod;
+        }
+
+        public static MethodInfo GetSetMethod(this PropertyInfo property)
+        {
+            return property.SetMethod;
+        }
+
+        public static IEnumerable<Type> GetInterfaces(this Type type)
+        {
+            return type.GetTypeInfo().ImplementedInterfaces;
+        }
+
+        public static Exception Unwrap(this TargetInvocationException ex)
+        {
+            return ex.InnerException;
+        }
+        
+        public static bool IsInstanceOf(this Type type, object o)
+        {
+            return o.GetType() == type || o.GetType().GetTypeInfo().IsSubclassOf(type);
+        }
+    }
+
+    internal enum TypeCode
+    {
+        Empty = 0,
+        Object = 1,
+        DBNull = 2,
+        Boolean = 3,
+        Char = 4,
+        SByte = 5,
+        Byte = 6,
+        Int16 = 7,
+        UInt16 = 8,
+        Int32 = 9,
+        UInt32 = 10,
+        Int64 = 11,
+        UInt64 = 12,
+        Single = 13,
+        Double = 14,
+        Decimal = 15,
+        DateTime = 16,
+        String = 18,
+    }
+
+    internal abstract class DBNull
+    {
+        private DBNull() {}
+    }
+
+    internal sealed class CultureInfoAdapter : CultureInfo
+    {
+        private readonly IFormatProvider _provider;
+
+        public CultureInfoAdapter(CultureInfo baseCulture, IFormatProvider provider)
+            : base(baseCulture.Name)
+        {
+            _provider = provider;
+        }
+
+        public override object GetFormat(Type formatType)
+        {
+            return _provider.GetFormat(formatType);
+        }
+    }
+#else
+
+    internal static class ReflectionExtensions
+    {
+        public static Type BaseType(this Type type)
+        {
+            return type.BaseType;
+        }
+
+        public static bool IsValueType(this Type type)
+        {
+            return type.IsValueType;
+        }
+
+        public static bool IsGenericType(this Type type)
+        {
+            return type.IsGenericType;
+        }
+
+        public static bool IsInterface(this Type type)
+        {
+            return type.IsInterface;
+        }
+
+        public static bool IsEnum(this Type type)
+        {
+            return type.IsEnum;
+        }
+
+        /// <summary>
+        /// Determines whether the specified type has a default constructor.
+        /// </summary>
+        /// <param name="type">The type.</param>
+        /// <returns>
+        ///     <c>true</c> if the type has a default constructor; otherwise, <c>false</c>.
+        /// </returns>
+        public static bool HasDefaultConstructor(this Type type)
+        {
+            return type.IsValueType || type.GetConstructor(BindingFlags.Public | BindingFlags.Instance, null, Type.EmptyTypes, null) != null;
+        }
+
+        public static TypeCode GetTypeCode(this Type type)
+        {
+            return Type.GetTypeCode(type);
+        }
+
+        public static PropertyInfo GetPublicProperty(this Type type, string name)
+        {
+            return type.GetProperty(name);
+        }
+
+        public static IEnumerable<PropertyInfo> GetPublicProperties(this Type type)
+        {
+            var instancePublic = BindingFlags.Instance | BindingFlags.Public;
+            return type.IsInterface
+                ? (new Type[] { type })
+                    .Concat(type.GetInterfaces())
+                    .SelectMany(i => i.GetProperties(instancePublic))
+                : type.GetProperties(instancePublic);
+        }
+
+        public static IEnumerable<MethodInfo> GetPublicStaticMethods(this Type type)
+        {
+            return type.GetMethods(BindingFlags.Static | BindingFlags.Public);
+        }
+
+        public static MethodInfo GetPublicStaticMethod(this Type type, string name, params Type[] parameterTypes)
+        {
+            return type.GetMethod(name, BindingFlags.Public | BindingFlags.Static, null, parameterTypes, null);
+        }
+
+        public static MethodInfo GetPublicInstanceMethod(this Type type, string name)
+        {
+            return type.GetMethod(name, BindingFlags.Public | BindingFlags.Instance);
+        }
+
+        private static readonly FieldInfo remoteStackTraceField = typeof(Exception)
+                .GetField("_remoteStackTraceString", BindingFlags.Instance | BindingFlags.NonPublic);
+
+        public static Exception Unwrap(this TargetInvocationException ex)
+        {
+            var result = ex.InnerException;
+            if (remoteStackTraceField != null)
+            {
+                remoteStackTraceField.SetValue(ex.InnerException, ex.InnerException.StackTrace + "\r\n");
+            }
+            return result;
+        }
+
+        public static bool IsInstanceOf(this Type type, object o)
+        {
+            return type.IsInstanceOfType(o);
+        }
+    }
+
+    internal sealed class CultureInfoAdapter : CultureInfo
+    {
+        private readonly IFormatProvider _provider;
+
+        public CultureInfoAdapter(CultureInfo baseCulture, IFormatProvider provider)
+            : base(baseCulture.LCID)
+        {
+            _provider = provider;
+        }
+
+        public override object GetFormat(Type formatType)
+        {
+            return _provider.GetFormat(formatType);
+        }
+    }
+
+#endif
+
+#if UNITY
+    internal static class PropertyInfoExtensions
+    {
+        public static object ReadValue(this PropertyInfo property, object target)
+        {
+            return property.GetGetMethod().Invoke(target, null);
+        }
+    }
+#else
+    internal static class PropertyInfoExtensions
+    {
+        public static object ReadValue(this PropertyInfo property, object target)
+        {
+            return property.GetValue(target, null);
+        }
+    }
+#endif
+}
+
+#if NETSTANDARD1_3
+namespace System.Runtime.Serialization
+{
+    public class SerializationException : Exception
+    {
+        public SerializationException(string message) : base(message)
+        {
+        }
+    }
+}
+#endif
+
+#if NET20
+namespace System.Runtime.CompilerServices
+{
+    [AttributeUsage(AttributeTargets.Assembly | AttributeTargets.Class | AttributeTargets.Method)]
+    internal sealed class ExtensionAttribute : Attribute { }
+}
+
+namespace YamlDotNet // To allow these to be public without clashing with the standard ones on platforms > 2.0
+{
+    public delegate TResult Func<TArg, TResult>(TArg arg);
+    public delegate TResult Func<TArg1, TArg2, TResult>(TArg1 arg1, TArg2 arg2);
+    public delegate TResult Func<TArg1, TArg2, TArg3, TResult>(TArg1 arg1, TArg2 arg2, TArg3 arg3);
+}
+
+namespace System.Linq.Expressions
+{
+    // Do not remove.
+    // Avoids code breaking on .NET 2.0 due to using System.Linq.Expressions.
+}
+
+namespace System.Linq
+{
+    using YamlDotNet;
+
+    internal static class Enumerable
+    {
+        public static List<T> ToList<T>(this IEnumerable<T> sequence)
+        {
+            return new List<T>(sequence);
+        }
+
+        public static T[] ToArray<T>(this IEnumerable<T> sequence)
+        {
+            return sequence.ToList().ToArray();
+        }
+
+        public static IEnumerable<T> OrderBy<T, TKey>(this IEnumerable<T> sequence, Func<T, TKey> orderBy)
+        {
+            var comparer = Comparer<TKey>.Default;
+            var list = sequence.ToList();
+            list.Sort((a, b) => comparer.Compare(orderBy(a), orderBy(b)));
+            return list;
+        }
+
+        public static IEnumerable<T> Empty<T>()
+        {
+            yield break;
+        }
+
+        public static IEnumerable<T> Where<T>(this IEnumerable<T> sequence, Func<T, bool> predicate)
+        {
+            foreach (var item in sequence)
+            {
+                if (predicate(item))
+                {
+                    yield return item;
+                }
+            }
+        }
+
+        public static IEnumerable<T2> Select<T1, T2>(this IEnumerable<T1> sequence, Func<T1, T2> selector)
+        {
+            foreach (var item in sequence)
+            {
+                yield return selector(item);
+            }
+        }
+
+        public static IEnumerable<T> OfType<T>(this IEnumerable sequence)
+        {
+            foreach (var item in sequence)
+            {
+                if (item is T)
+                {
+                    yield return (T)item;
+                }
+            }
+        }
+
+        public static IEnumerable<T2> SelectMany<T1, T2>(this IEnumerable<T1> sequence, Func<T1, IEnumerable<T2>> selector)
+        {
+            foreach (var item in sequence)
+            {
+                foreach (var subitem in selector(item))
+                {
+                    yield return subitem;
+                }
+            }
+        }
+
+        public static T First<T>(this IEnumerable<T> sequence)
+        {
+            foreach (var item in sequence)
+            {
+                return item;
+            }
+            throw new InvalidOperationException();
+        }
+
+        public static T FirstOrDefault<T>(this IEnumerable<T> sequence)
+        {
+            foreach (var item in sequence)
+            {
+                return item;
+            }
+            return default(T);
+        }
+
+        public static T SingleOrDefault<T>(this IEnumerable<T> sequence)
+        {
+            using (var enumerator = sequence.GetEnumerator())
+            {
+                if (!enumerator.MoveNext())
+                {
+                    return default(T);
+                }
+                var result = enumerator.Current;
+                if (enumerator.MoveNext())
+                {
+                    throw new InvalidOperationException();
+                }
+                return result;
+            }
+        }
+
+        public static T Single<T>(this IEnumerable<T> sequence)
+        {
+            using (var enumerator = sequence.GetEnumerator())
+            {
+                if (!enumerator.MoveNext())
+                {
+                    throw new InvalidOperationException();
+                }
+                var result = enumerator.Current;
+                if (enumerator.MoveNext())
+                {
+                    throw new InvalidOperationException();
+                }
+                return result;
+            }
+        }
+
+        public static T FirstOrDefault<T>(this IEnumerable<T> sequence, Func<T, bool> predicate)
+        {
+            return sequence.Where(predicate).FirstOrDefault();
+        }
+
+        public static IEnumerable<T> Concat<T>(this IEnumerable<T> first, IEnumerable<T> second)
+        {
+            foreach (var item in first)
+            {
+                yield return item;
+            }
+            foreach (var item in second)
+            {
+                yield return item;
+            }
+        }
+
+        public static IEnumerable<T> Skip<T>(this IEnumerable<T> sequence, int skipCount)
+        {
+            foreach (var item in sequence)
+            {
+                if (skipCount <= 0)
+                {
+                    yield return item;
+                }
+                else
+                {
+                    --skipCount;
+                }
+            }
+        }
+
+        public static IEnumerable<T> SkipWhile<T>(this IEnumerable<T> sequence, Func<T, bool> predicate)
+        {
+            var skip = true;
+            foreach (var item in sequence)
+            {
+                skip = skip && predicate(item);
+                if (!skip)
+                {
+                    yield return item;
+                }
+            }
+        }
+
+        public static IEnumerable<T> TakeWhile<T>(this IEnumerable<T> sequence, Func<T, bool> predicate)
+        {
+            var take = true;
+            foreach (var item in sequence)
+            {
+                take = take && predicate(item);
+                if (take)
+                {
+                    yield return item;
+                }
+            }
+        }
+
+        public static IEnumerable<T> DefaultIfEmpty<T>(this IEnumerable<T> sequence, T defaultValue)
+        {
+            var isEmpty = true;
+            foreach (var item in sequence)
+            {
+                yield return item;
+                isEmpty = false;
+            }
+            if (isEmpty)
+            {
+                yield return defaultValue;
+            }
+        }
+
+        public static bool Any<T>(this IEnumerable<T> sequence)
+        {
+            foreach (var item in sequence)
+            {
+                return true;
+            }
+            return false;
+        }
+
+        public static bool Any<T>(this IEnumerable<T> sequence, Func<T, bool> predicate)
+        {
+            return sequence.Where(predicate).Any();
+        }
+
+        public static bool Contains<T>(this IEnumerable<T> sequence, T value)
+        {
+            foreach (var item in sequence)
+            {
+                if (item.Equals(value))
+                {
+                    return true;
+                }
+            }
+            return false;
+        }
+
+        public static TSource Aggregate<TSource>(this IEnumerable<TSource> source, Func<TSource, TSource, TSource> func)
+        {
+            using (var enumerator = source.GetEnumerator())
+            {
+                if (!enumerator.MoveNext())
+                {
+                    throw new InvalidOperationException();
+                }
+                var accumulator = enumerator.Current;
+                while (enumerator.MoveNext())
+                {
+                    accumulator = func(accumulator, enumerator.Current);
+                }
+                return accumulator;
+            }
+        }
+
+        public static TAccumulate Aggregate<TSource, TAccumulate>(this IEnumerable<TSource> source, TAccumulate seed, Func<TAccumulate, TSource, TAccumulate> func)
+        {
+            var accumulator = seed;
+            foreach (var item in source)
+            {
+                accumulator = func(accumulator, item);
+            }
+            return accumulator;
+        }
+    }
+}
+
+namespace System.Collections.Generic
+{
+    internal class HashSet<T> : IEnumerable<T>
+    {
+        private readonly Dictionary<T, object> items = new Dictionary<T, object>();
+
+        public bool Add(T value)
+        {
+            if (Contains(value))
+            {
+                return false;
+            }
+            else
+            {
+                items.Add(value, null);
+                return true;
+            }
+        }
+
+        public bool Contains(T value)
+        {
+            return items.ContainsKey(value);
+        }
+
+        public void Clear()
+        {
+            items.Clear();
+        }
+
+        public IEnumerator<T> GetEnumerator()
+        {
+            return items.Keys.GetEnumerator();
+        }
+
+        IEnumerator IEnumerable.GetEnumerator()
+        {
+            return GetEnumerator();
+        }
+    }
+}
+#endif
+
+#if UNITY
+namespace System.Runtime.Versioning
+{
+    // Unity uses the net40 target, because that simplifies the project configuration.
+    // But in practice it targets framework 3.5, which does not have the TargetFrameworkAttribute
+    // that is added to the generated AssemblyInfo.
+    [AttributeUsage(AttributeTargets.Assembly, AllowMultiple = false, Inherited = false)]
+    internal sealed class TargetFrameworkAttribute : Attribute
+    {
+        public string FrameworkName { get; set; }
+        public string FrameworkDisplayName { get; set; }
+
+        public TargetFrameworkAttribute(string frameworkName)
+        {
+            FrameworkName = frameworkName;
+        }
+    }
+}
+#endif