--- conflicted
+++ resolved
@@ -1,4 +1,3 @@
-<<<<<<< HEAD
 //  This file is part of YamlDotNet - A .NET library for YAML.
 //  Copyright (c) 2008, 2009, 2010, 2011, 2012, 2013 Antoine Aubry
 
@@ -12,181 +11,6 @@
 //  The above copyright notice and this permission notice shall be included in all
 //  copies or substantial portions of the Software.
 
-//  THE SOFTWARE IS PROVIDED "AS IS", WITHOUT WARRANTY OF ANY KIND, EXPRESS OR
-//  IMPLIED, INCLUDING BUT NOT LIMITED TO THE WARRANTIES OF MERCHANTABILITY,
-//  FITNESS FOR A PARTICULAR PURPOSE AND NONINFRINGEMENT. IN NO EVENT SHALL THE
-//  AUTHORS OR COPYRIGHT HOLDERS BE LIABLE FOR ANY CLAIM, DAMAGES OR OTHER
-//  LIABILITY, WHETHER IN AN ACTION OF CONTRACT, TORT OR OTHERWISE, ARISING FROM,
-//  OUT OF OR IN CONNECTION WITH THE SOFTWARE OR THE USE OR OTHER DEALINGS IN THE
-//  SOFTWARE.
-
-using System;
-using System.Drawing;
-using System.Linq;
-using Xunit;
-using System.IO;
-using YamlDotNet.Core;
-using YamlDotNet.RepresentationModel.Serialization;
-using System.Reflection;
-using System.Collections;
-using System.Collections.Generic;
-using YamlDotNet.Core.Events;
-using System.Globalization;
-using System.ComponentModel;
-using YamlDotNet.RepresentationModel.Serialization.NamingConventions;
-using System.Text.RegularExpressions;
-
-namespace YamlDotNet.UnitTests.RepresentationModel
-{
-	public class SerializationTests : YamlTest
-	{
-		private class X
-		{
-			private bool myFlag;
-
-			public bool MyFlag
-			{
-				get
-				{
-					return myFlag;
-				}
-				set
-				{
-					myFlag = value;
-				}
-			}
-
-			private string nothing;
-
-			public string Nothing
-			{
-				get
-				{
-					return nothing;
-				}
-				set
-				{
-					nothing = value;
-				}
-			}
-
-			private int myInt = 1234;
-
-			public int MyInt
-			{
-				get
-				{
-					return myInt;
-				}
-				set
-				{
-					myInt = value;
-				}
-			}
-
-			private double myDouble = 6789.1011;
-
-			public double MyDouble
-			{
-				get
-				{
-					return myDouble;
-				}
-				set
-				{
-					myDouble = value;
-				}
-			}
-
-			private string myString = "Hello world";
-
-			public string MyString
-			{
-				get
-				{
-					return myString;
-				}
-				set
-				{
-					myString = value;
-				}
-			}
-
-			private DateTime myDate = DateTime.Now;
-
-			public DateTime MyDate
-			{
-				get
-				{
-					return myDate;
-				}
-				set
-				{
-					myDate = value;
-				}
-			}
-
-			private TimeSpan myTimeSpan = TimeSpan.FromHours(1);
-
-			public TimeSpan MyTimeSpan
-			{
-				get
-				{
-					return myTimeSpan;
-				}
-				set
-				{
-					myTimeSpan = value;
-				}
-			}
-
-			private Point myPoint = new Point(100, 200);
-
-			public Point MyPoint
-			{
-				get
-				{
-					return myPoint;
-				}
-				set
-				{
-					myPoint = value;
-				}
-			}
-
-			private int? myNullableWithValue = 8;
-
-			public int? MyNullableWithValue
-			{
-				get { return myNullableWithValue; }
-				set { myNullableWithValue = value; }
-			}
-
-			private int? myNullableWithoutValue = null;
-
-			public int? MyNullableWithoutValue
-			{
-				get { return myNullableWithoutValue; }
-				set { myNullableWithoutValue = value; }
-			}
-		}
-
-		[Fact]
-		public void Roundtrip()
-=======
-//  This file is part of YamlDotNet - A .NET library for YAML.
-//  Copyright (c) 2008, 2009, 2010, 2011, 2012 Antoine Aubry
-	
-//  Permission is hereby granted, free of charge, to any person obtaining a copy of
-//  this software and associated documentation files (the "Software"), to deal in
-//  the Software without restriction, including without limitation the rights to
-//  use, copy, modify, merge, publish, distribute, sublicense, and/or sell copies
-//  of the Software, and to permit persons to whom the Software is furnished to do
-//  so, subject to the following conditions:
-	
-//  The above copyright notice and this permission notice shall be included in all
-//  copies or substantial portions of the Software.
-	
 //  THE SOFTWARE IS PROVIDED "AS IS", WITHOUT WARRANTY OF ANY KIND, EXPRESS OR
 //  IMPLIED, INCLUDING BUT NOT LIMITED TO THE WARRANTIES OF MERCHANTABILITY,
 //  FITNESS FOR A PARTICULAR PURPOSE AND NONINFRINGEMENT. IN NO EVENT SHALL THE
@@ -210,6 +34,7 @@
 using System.Globalization;
 using System.ComponentModel;
 using YamlDotNet.RepresentationModel.Serialization.NamingConventions;
+using System.Text.RegularExpressions;
 
 namespace YamlDotNet.UnitTests.RepresentationModel
 {
@@ -349,17 +174,17 @@
 		[Fact]
 		public void Roundtrip()
 		{
-			var serializer = new Serializer();
+			var serializer = new Serializer(SerializationOptions.Roundtrip);
 
 			using (StringWriter buffer = new StringWriter())
 			{
 				X original = new X();
-				serializer.Serialize(buffer, original, SerializationOptions.Roundtrip);
+				serializer.Serialize(buffer, original);
 
 				Console.WriteLine(buffer.ToString());
 
-				var deserializer = new YamlSerializer(typeof(X), YamlSerializerModes.Roundtrip);
-				X copy = (X)deserializer.Deserialize(new StringReader(buffer.ToString()));
+				var deserializer = new Deserializer();
+				X copy = deserializer.Deserialize<X>(new StringReader(buffer.ToString()));
 
 				foreach (var property in typeof(X).GetProperties(BindingFlags.Public | BindingFlags.Instance))
 				{
@@ -377,17 +202,17 @@
 		[Fact]
 		public void RoundtripWithDefaults()
 		{
-			var serializer = new Serializer();
+			var serializer = new Serializer(SerializationOptions.Roundtrip | SerializationOptions.EmitDefaults);
 
 			using (StringWriter buffer = new StringWriter())
 			{
 				X original = new X();
-				serializer.Serialize(buffer, original, SerializationOptions.Roundtrip | SerializationOptions.EmitDefaults);
+				serializer.Serialize(buffer, original);
 
 				Console.WriteLine(buffer.ToString());
 
-				var deserializer = new YamlSerializer(typeof(X), YamlSerializerModes.Roundtrip);
-				X copy = (X)deserializer.Deserialize(new StringReader(buffer.ToString()));
+				var deserializer = new Deserializer();
+				X copy = deserializer.Deserialize<X>(new StringReader(buffer.ToString()));
 
 				foreach (var property in typeof(X).GetProperties(BindingFlags.Public | BindingFlags.Instance))
 				{
@@ -438,148 +263,6 @@
 		[Fact]
 		public void CircularReference()
 		{
-			var serializer = new Serializer();
-
-			using (StringWriter buffer = new StringWriter())
-			{
-				Y original = new Y();
-				original.Child = new Y
-				{
-					Child = original,
-					Child2 = original
-				};
-
-				serializer.Serialize(buffer, original, typeof(Y), SerializationOptions.Roundtrip);
-
-				Console.WriteLine(buffer.ToString());
-			}
-		}
-
-		public class Z
-		{
-			public string aaa
-			{
-				get;
-				set;
-			}
-		}
-
-		[Fact]
-		public void ExplicitType()
-		{
-			YamlSerializer serializer = new YamlSerializer();
-			object result = serializer.Deserialize(YamlFile("explicitType.yaml"));
-			
-			Assert.True(typeof(Z).IsAssignableFrom(result.GetType()));
-			Assert.Equal("bbb", ((Z)result).aaa);
-		}
-
-		[Fact]
-		public void DeserializeDictionary()
-		{
-			YamlSerializer serializer = new YamlSerializer();
-			object result = serializer.Deserialize(YamlFile("dictionary.yaml"));
-
-			Assert.True(typeof(IDictionary<object, object>).IsAssignableFrom(result.GetType()), "The deserialized object has the wrong type.");
-
-			IDictionary<object, object> dictionary = (IDictionary<object, object>)result;
-			Assert.Equal("value1", dictionary["key1"]);
-			Assert.Equal("value2", dictionary["key2"]);
-		}
-
-		[Fact]
-		public void DeserializeExplicitDictionary()
->>>>>>> 85fef4e9
-		{
-			var serializer = new Serializer(SerializationOptions.Roundtrip);
-
-			using (StringWriter buffer = new StringWriter())
-			{
-				X original = new X();
-				serializer.Serialize(buffer, original);
-
-				Console.WriteLine(buffer.ToString());
-
-				var deserializer = new Deserializer();
-				X copy = deserializer.Deserialize<X>(new StringReader(buffer.ToString()));
-
-				foreach (var property in typeof(X).GetProperties(BindingFlags.Public | BindingFlags.Instance))
-				{
-					if (property.CanRead && property.CanWrite)
-					{
-						Assert.Equal(
-							property.GetValue(original, null),
-							property.GetValue(copy, null)
-						);
-					}
-				}
-			}
-		}
-
-		[Fact]
-		public void RoundtripWithDefaults()
-		{
-			var serializer = new Serializer(SerializationOptions.Roundtrip | SerializationOptions.EmitDefaults);
-
-			using (StringWriter buffer = new StringWriter())
-			{
-				X original = new X();
-				serializer.Serialize(buffer, original);
-
-				Console.WriteLine(buffer.ToString());
-
-				var deserializer = new Deserializer();
-				X copy = deserializer.Deserialize<X>(new StringReader(buffer.ToString()));
-
-				foreach (var property in typeof(X).GetProperties(BindingFlags.Public | BindingFlags.Instance))
-				{
-					if (property.CanRead && property.CanWrite)
-					{
-						Assert.Equal(
-							property.GetValue(original, null),
-							property.GetValue(copy, null)
-						);
-					}
-				}
-			}
-		}
-
-
-		private class Y
-		{
-			private Y child;
-
-			public Y Child
-			{
-				get
-				{
-					return child;
-				}
-				set
-				{
-					child = value;
-				}
-			}
-
-			private Y child2;
-
-			public Y Child2
-			{
-				get
-				{
-					return child2;
-				}
-				set
-				{
-					child2 = value;
-				}
-			}
-		}
-
-
-		[Fact]
-		public void CircularReference()
-		{
 			var serializer = new Serializer(SerializationOptions.Roundtrip);
 
 			using (StringWriter buffer = new StringWriter())
@@ -1298,7 +981,6 @@
 		{
 			var input = new HasDefaults { Value = HasDefaults.DefaultValue };
 
-<<<<<<< HEAD
 			var serializer = new Serializer(SerializationOptions.EmitDefaults);
 			var writer = new StringWriter();
 			serializer.Serialize(writer, input);
@@ -1322,6 +1004,36 @@
 			Console.WriteLine(serialized);
 
 			Assert.True(serialized.Contains("Value"));
+		}
+
+		[Fact]
+		public void NullValuesInListsAreAlwaysEmittedWithoutEmitDefaults()
+		{
+			var input = new string[] { "foo", null, "bar" };
+
+			var serializer = new Serializer();
+			var writer = new StringWriter();
+			serializer.Serialize(writer, input);
+			var serialized = writer.ToString();
+
+			Console.WriteLine(serialized);
+			
+			Assert.Equal(3, Regex.Matches(serialized, "-").Count);
+		}
+
+		[Fact]
+		public void NullValuesInListsAreAlwaysEmittedWithEmitDefaults()
+		{
+			var input = new string[] { "foo", null, "bar" };
+
+			var serializer = new Serializer();
+			var writer = new StringWriter();
+			serializer.Serialize(writer, input, SerializationOptions.EmitDefaults);
+			var serialized = writer.ToString();
+
+			Console.WriteLine(serialized);
+			
+			Assert.Equal(3, Regex.Matches(serialized, "-").Count);
 		}
 
 		public class Person
@@ -1412,63 +1124,4 @@
 			Assert.Equal(3, Regex.Matches(serialized, "-").Count);
 		}
 	}
-}
-=======
-			var serializer = new Serializer();
-			var writer = new StringWriter();
-			serializer.Serialize(writer, input, SerializationOptions.EmitDefaults);
-			var serialized = writer.ToString();
-
-			Console.WriteLine(serialized);
-
-			Assert.True(serialized.Contains("Value"));
-		}
-
-		[Fact]
-		public void DefaultValueAttributeIsIgnoredWhenValueIsDifferent()
-		{
-			var input = new HasDefaults { Value = "non-default" };
-
-			var serializer = new Serializer();
-			var writer = new StringWriter();
-			serializer.Serialize(writer, input);
-			var serialized = writer.ToString();
-
-			Console.WriteLine(serialized);
-
-			Assert.True(serialized.Contains("Value"));
-		}
-
-		[Fact]
-		public void NullValuesInListsAreAlwaysEmittedWithoutEmitDefaults()
-		{
-			var input = new string[] { "foo", null, "bar" };
-
-			var serializer = new Serializer();
-			var writer = new StringWriter();
-			serializer.Serialize(writer, input);
-			var serialized = writer.ToString();
-
-			Console.WriteLine(serialized);
-			
-			Assert.Equal(3, Regex.Matches(serialized, "-").Count);
-		}
-
-		[Fact]
-		public void NullValuesInListsAreAlwaysEmittedWithEmitDefaults()
-		{
-			var input = new string[] { "foo", null, "bar" };
-
-			var serializer = new Serializer();
-			var writer = new StringWriter();
-			serializer.Serialize(writer, input, SerializationOptions.EmitDefaults);
-			var serialized = writer.ToString();
-
-			Console.WriteLine(serialized);
-			
-			Assert.Equal(3, Regex.Matches(serialized, "-").Count);
-		}
-	}
-}
-
->>>>>>> 85fef4e9
+}