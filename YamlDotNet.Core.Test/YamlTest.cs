//  This file is part of YamlDotNet - A .NET library for YAML.
//  Copyright (c) 2008, 2009, 2010, 2011, 2012, 2013 Antoine Aubry
    
//  Permission is hereby granted, free of charge, to any person obtaining a copy of
//  this software and associated documentation files (the "Software"), to deal in
//  the Software without restriction, including without limitation the rights to
//  use, copy, modify, merge, publish, distribute, sublicense, and/or sell copies
//  of the Software, and to permit persons to whom the Software is furnished to do
//  so, subject to the following conditions:
    
//  The above copyright notice and this permission notice shall be included in all
//  copies or substantial portions of the Software.
    
//  THE SOFTWARE IS PROVIDED "AS IS", WITHOUT WARRANTY OF ANY KIND, EXPRESS OR
//  IMPLIED, INCLUDING BUT NOT LIMITED TO THE WARRANTIES OF MERCHANTABILITY,
//  FITNESS FOR A PARTICULAR PURPOSE AND NONINFRINGEMENT. IN NO EVENT SHALL THE
//  AUTHORS OR COPYRIGHT HOLDERS BE LIABLE FOR ANY CLAIM, DAMAGES OR OTHER
//  LIABILITY, WHETHER IN AN ACTION OF CONTRACT, TORT OR OTHERWISE, ARISING FROM,
//  OUT OF OR IN CONNECTION WITH THE SOFTWARE OR THE USE OR OTHER DEALINGS IN THE
//  SOFTWARE.

using System;
using System.IO;
using System.Linq;
using System.Reflection;
using System.Text.RegularExpressions;

namespace YamlDotNet.Test
{
	public class YamlTest
	{
		protected static TextReader YamlFile(string name)
		{
<<<<<<< HEAD
			Stream resource =
				Assembly.GetExecutingAssembly().GetManifestResourceStream(name) ??
				Assembly.GetExecutingAssembly().GetManifestResourceStream("YamlDotNet.Test.files." + name);

			return new StreamReader(resource);
=======
			var fromType = typeof(YamlTest);
			var assembly = Assembly.GetAssembly(fromType);
			var stream = assembly.GetManifestResourceStream(name) ??
						 assembly.GetManifestResourceStream(fromType.Namespace + ".files." + name);
			return new StreamReader(stream);
>>>>>>> aa9c083c
		}

		protected static TextReader YamlText(string yaml)
		{
			var lines = yaml
				.Split('\n')
				.Select(l => l.TrimEnd('\r', '\n'))
				.SkipWhile(l => l.Trim(' ', '\t').Length == 0)
				.ToList();
			
			while(lines.Count > 0 && lines[lines.Count - 1].Trim(' ', '\t').Length == 0)
			{
				lines.RemoveAt(lines.Count - 1);
			}
			
			if(lines.Count > 0)
			{
				var indent = Regex.Match(lines[0], @"^(\t+)");
				if(!indent.Success)
				{
					throw new ArgumentException("Invalid indentation");
				}
				
				lines = lines
					.Select(l => l.Substring(indent.Groups[1].Length))
					.ToList();
			}
			
			return new StringReader(string.Join("\n", lines.ToArray()));
		}
	}
}<|MERGE_RESOLUTION|>--- conflicted
+++ resolved
@@ -1,78 +1,70 @@
-//  This file is part of YamlDotNet - A .NET library for YAML.
-//  Copyright (c) 2008, 2009, 2010, 2011, 2012, 2013 Antoine Aubry
-    
-//  Permission is hereby granted, free of charge, to any person obtaining a copy of
-//  this software and associated documentation files (the "Software"), to deal in
-//  the Software without restriction, including without limitation the rights to
-//  use, copy, modify, merge, publish, distribute, sublicense, and/or sell copies
-//  of the Software, and to permit persons to whom the Software is furnished to do
-//  so, subject to the following conditions:
-    
-//  The above copyright notice and this permission notice shall be included in all
-//  copies or substantial portions of the Software.
-    
-//  THE SOFTWARE IS PROVIDED "AS IS", WITHOUT WARRANTY OF ANY KIND, EXPRESS OR
-//  IMPLIED, INCLUDING BUT NOT LIMITED TO THE WARRANTIES OF MERCHANTABILITY,
-//  FITNESS FOR A PARTICULAR PURPOSE AND NONINFRINGEMENT. IN NO EVENT SHALL THE
-//  AUTHORS OR COPYRIGHT HOLDERS BE LIABLE FOR ANY CLAIM, DAMAGES OR OTHER
-//  LIABILITY, WHETHER IN AN ACTION OF CONTRACT, TORT OR OTHERWISE, ARISING FROM,
-//  OUT OF OR IN CONNECTION WITH THE SOFTWARE OR THE USE OR OTHER DEALINGS IN THE
-//  SOFTWARE.
-
-using System;
-using System.IO;
-using System.Linq;
-using System.Reflection;
-using System.Text.RegularExpressions;
-
-namespace YamlDotNet.Test
-{
-	public class YamlTest
-	{
-		protected static TextReader YamlFile(string name)
-		{
-<<<<<<< HEAD
-			Stream resource =
-				Assembly.GetExecutingAssembly().GetManifestResourceStream(name) ??
-				Assembly.GetExecutingAssembly().GetManifestResourceStream("YamlDotNet.Test.files." + name);
-
-			return new StreamReader(resource);
-=======
-			var fromType = typeof(YamlTest);
-			var assembly = Assembly.GetAssembly(fromType);
-			var stream = assembly.GetManifestResourceStream(name) ??
-						 assembly.GetManifestResourceStream(fromType.Namespace + ".files." + name);
-			return new StreamReader(stream);
->>>>>>> aa9c083c
-		}
-
-		protected static TextReader YamlText(string yaml)
-		{
-			var lines = yaml
-				.Split('\n')
-				.Select(l => l.TrimEnd('\r', '\n'))
-				.SkipWhile(l => l.Trim(' ', '\t').Length == 0)
-				.ToList();
-			
-			while(lines.Count > 0 && lines[lines.Count - 1].Trim(' ', '\t').Length == 0)
-			{
-				lines.RemoveAt(lines.Count - 1);
-			}
-			
-			if(lines.Count > 0)
-			{
-				var indent = Regex.Match(lines[0], @"^(\t+)");
-				if(!indent.Success)
-				{
-					throw new ArgumentException("Invalid indentation");
-				}
-				
-				lines = lines
-					.Select(l => l.Substring(indent.Groups[1].Length))
-					.ToList();
-			}
-			
-			return new StringReader(string.Join("\n", lines.ToArray()));
-		}
-	}
+//  This file is part of YamlDotNet - A .NET library for YAML.
+//  Copyright (c) 2008, 2009, 2010, 2011, 2012, 2013 Antoine Aubry
+    
+//  Permission is hereby granted, free of charge, to any person obtaining a copy of
+//  this software and associated documentation files (the "Software"), to deal in
+//  the Software without restriction, including without limitation the rights to
+//  use, copy, modify, merge, publish, distribute, sublicense, and/or sell copies
+//  of the Software, and to permit persons to whom the Software is furnished to do
+//  so, subject to the following conditions:
+    
+//  The above copyright notice and this permission notice shall be included in all
+//  copies or substantial portions of the Software.
+    
+//  THE SOFTWARE IS PROVIDED "AS IS", WITHOUT WARRANTY OF ANY KIND, EXPRESS OR
+//  IMPLIED, INCLUDING BUT NOT LIMITED TO THE WARRANTIES OF MERCHANTABILITY,
+//  FITNESS FOR A PARTICULAR PURPOSE AND NONINFRINGEMENT. IN NO EVENT SHALL THE
+//  AUTHORS OR COPYRIGHT HOLDERS BE LIABLE FOR ANY CLAIM, DAMAGES OR OTHER
+//  LIABILITY, WHETHER IN AN ACTION OF CONTRACT, TORT OR OTHERWISE, ARISING FROM,
+//  OUT OF OR IN CONNECTION WITH THE SOFTWARE OR THE USE OR OTHER DEALINGS IN THE
+//  SOFTWARE.
+
+using System;
+using System.IO;
+using System.Linq;
+using System.Reflection;
+using System.Text.RegularExpressions;
+
+namespace YamlDotNet.Test
+{
+	public class YamlTest
+	{
+		protected static TextReader YamlFile(string name)
+		{
+			var fromType = typeof(YamlTest);
+			var assembly = Assembly.GetAssembly(fromType);
+			var stream = assembly.GetManifestResourceStream(name) ??
+						 assembly.GetManifestResourceStream(fromType.Namespace + ".files." + name);
+			return new StreamReader(stream);
+		}
+
+		protected static TextReader YamlText(string yaml)
+		{
+			var lines = yaml
+				.Split('\n')
+				.Select(l => l.TrimEnd('\r', '\n'))
+				.SkipWhile(l => l.Trim(' ', '\t').Length == 0)
+				.ToList();
+			
+			while(lines.Count > 0 && lines[lines.Count - 1].Trim(' ', '\t').Length == 0)
+			{
+				lines.RemoveAt(lines.Count - 1);
+			}
+			
+			if(lines.Count > 0)
+			{
+				var indent = Regex.Match(lines[0], @"^(\t+)");
+				if(!indent.Success)
+				{
+					throw new ArgumentException("Invalid indentation");
+				}
+				
+				lines = lines
+					.Select(l => l.Substring(indent.Groups[1].Length))
+					.ToList();
+			}
+			
+			return new StringReader(string.Join("\n", lines.ToArray()));
+		}
+	}
 }