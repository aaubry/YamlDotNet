//  This file is part of YamlDotNet - A .NET library for YAML.
//  Copyright (c) 2008, 2009, 2010, 2011, 2012, 2013 Antoine Aubry
	
//  Permission is hereby granted, free of charge, to any person obtaining a copy of
//  this software and associated documentation files (the "Software"), to deal in
//  the Software without restriction, including without limitation the rights to
//  use, copy, modify, merge, publish, distribute, sublicense, and/or sell copies
//  of the Software, and to permit persons to whom the Software is furnished to do
//  so, subject to the following conditions:
	
//  The above copyright notice and this permission notice shall be included in all
//  copies or substantial portions of the Software.
	
//  THE SOFTWARE IS PROVIDED "AS IS", WITHOUT WARRANTY OF ANY KIND, EXPRESS OR
//  IMPLIED, INCLUDING BUT NOT LIMITED TO THE WARRANTIES OF MERCHANTABILITY,
//  FITNESS FOR A PARTICULAR PURPOSE AND NONINFRINGEMENT. IN NO EVENT SHALL THE
//  AUTHORS OR COPYRIGHT HOLDERS BE LIABLE FOR ANY CLAIM, DAMAGES OR OTHER
//  LIABILITY, WHETHER IN AN ACTION OF CONTRACT, TORT OR OTHERWISE, ARISING FROM,
//  OUT OF OR IN CONNECTION WITH THE SOFTWARE OR THE USE OR OTHER DEALINGS IN THE
//  SOFTWARE.

using System.Collections;
using FluentAssertions;
using Xunit;
<<<<<<< HEAD
using YamlDotNet.Events;
using VersionDirective = YamlDotNet.Tokens.VersionDirective;
using TagDirective = YamlDotNet.Tokens.TagDirective;
=======
using YamlDotNet.Core.Events;
>>>>>>> aa9c083c

namespace YamlDotNet.Test
{
	public class ParserTests : ParserTestHelper
	{
		[Fact]
		public void EmptyDocument()
		{
			AssertSequenceOfEventsFrom(ParserFor("empty.yaml"),
				StreamStart,
				StreamEnd);
		}

		[Fact]
		public void VerifyEventsOnExample1()
		{
			AssertSequenceOfEventsFrom(ParserFor("test1.yaml"),
				StreamStart,
				DocumentStart(Explicit, Version(1, 1),
					TagDirective("!", "!foo"),
					TagDirective("!yaml!", TagYaml),
					TagDirective("!!", TagYaml)),
				PlainScalar(string.Empty),
				DocumentEnd(Implicit),
				StreamEnd);
		}

		[Fact]
		public void VerifyTokensOnExample2()
		{
			AssertSequenceOfEventsFrom(ParserFor("test2.yaml"),
				StreamStart,
				DocumentStart(Implicit),
				SingleQuotedScalar("a scalar"),
				DocumentEnd(Implicit),
				StreamEnd);
		}

		[Fact]
		public void VerifyTokensOnExample3()
		{
			AssertSequenceOfEventsFrom(ParserFor("test3.yaml"),
				StreamStart,
				DocumentStart(Explicit),
				SingleQuotedScalar("a scalar"),
				DocumentEnd(Explicit),
				StreamEnd);
		}

		[Fact]
		public void VerifyTokensOnExample4()
		{
			AssertSequenceOfEventsFrom(ParserFor("test4.yaml"),
				StreamStart,
				DocumentStart(Implicit),
				SingleQuotedScalar("a scalar"),
				DocumentEnd(Implicit),
				DocumentStart(Explicit),
				SingleQuotedScalar("another scalar"),
				DocumentEnd(Implicit),
				DocumentStart(Explicit),
				SingleQuotedScalar("yet another scalar"),
				DocumentEnd(Implicit),
				StreamEnd);
		}

		[Fact]
		public void VerifyTokensOnExample5()
		{
			AssertSequenceOfEventsFrom(ParserFor("test5.yaml"),
				StreamStart,
				DocumentStart(Implicit),
				AnchoredFlowSequenceStart("A"),
				AnchorAlias("A"),
				SequenceEnd,
				DocumentEnd(Implicit),
				StreamEnd);
		}

		[Fact]
		public void VerifyTokensOnExample6()
		{
			var parser = ParserFor("test6.yaml");
			AssertSequenceOfEventsFrom(parser,
				StreamStart,
				DocumentStart(Implicit),
				ExplicitDoubleQuotedScalar(TagYaml + "float", "3.14"),
				DocumentEnd(Implicit),
				StreamEnd);
		}

		[Fact]
		public void VerifyTokensOnExample7()
		{
			AssertSequenceOfEventsFrom(ParserFor("test7.yaml"),
				StreamStart,
				DocumentStart(Explicit),
				PlainScalar(string.Empty),
				DocumentEnd(Implicit),
				DocumentStart(Explicit),
				PlainScalar("a plain scalar"),
				DocumentEnd(Implicit),
				DocumentStart(Explicit),
				SingleQuotedScalar("a single-quoted scalar"),
				DocumentEnd(Implicit),
				DocumentStart(Explicit),
				DoubleQuotedScalar("a double-quoted scalar"),
				DocumentEnd(Implicit),
				DocumentStart(Explicit),
				LiteralScalar("a literal scalar"),
				DocumentEnd(Implicit),
				DocumentStart(Explicit),
				FoldedScalar("a folded scalar"),
				DocumentEnd(Implicit),
				StreamEnd);
		}

		[Fact]
		public void VerifyTokensOnExample8()
		{
			AssertSequenceOfEventsFrom(ParserFor("test8.yaml"),
				StreamStart,
				DocumentStart(Implicit),
				FlowSequenceStart,
				PlainScalar("item 1"),
				PlainScalar("item 2"),
				PlainScalar("item 3"),
				SequenceEnd,
				DocumentEnd(Implicit),
				StreamEnd);
		}

		[Fact]
		public void VerifyTokensOnExample9()
		{
			AssertSequenceOfEventsFrom(ParserFor("test9.yaml"),
				StreamStart,
				DocumentStart(Implicit),
				FlowMappingStart,
				PlainScalar("a simple key"),
				PlainScalar("a value"),
				PlainScalar("a complex key"),
				PlainScalar("another value"),
				MappingEnd,
				DocumentEnd(Implicit),
				StreamEnd);
		}

		[Fact]
		public void VerifyTokensOnExample10()
		{
			AssertSequenceOfEventsFrom(ParserFor("test10.yaml"),
				StreamStart,
				DocumentStart(Implicit),
				BlockSequenceStart,
				PlainScalar("item 1"),
				PlainScalar("item 2"),
				BlockSequenceStart,
				PlainScalar("item 3.1"),
				PlainScalar("item 3.2"),
				SequenceEnd,
				BlockMappingStart,
				PlainScalar("key 1"),
				PlainScalar("value 1"),
				PlainScalar("key 2"),
				PlainScalar("value 2"),
				MappingEnd,
				SequenceEnd,
				DocumentEnd(Implicit),
				StreamEnd);
		}

		[Fact]
		public void VerifyTokensOnExample11()
		{
			AssertSequenceOfEventsFrom(ParserFor("test11.yaml"),
				StreamStart,
				DocumentStart(Implicit),
				BlockMappingStart,
				PlainScalar("a simple key"),
				PlainScalar("a value"),
				PlainScalar("a complex key"),
				PlainScalar("another value"),
				PlainScalar("a mapping"),
				BlockMappingStart,
				PlainScalar("key 1"),
				PlainScalar("value 1"),
				PlainScalar("key 2"),
				PlainScalar("value 2"),
				MappingEnd,
				PlainScalar("a sequence"),
				BlockSequenceStart,
				PlainScalar("item 1"),
				PlainScalar("item 2"),
				SequenceEnd,
				MappingEnd,
				DocumentEnd(Implicit),
				StreamEnd);
		}

		[Fact]
		public void VerifyTokensOnExample12()
		{
			AssertSequenceOfEventsFrom(ParserFor("test12.yaml"),
				StreamStart,
				DocumentStart(Implicit),
				BlockSequenceStart,
				BlockSequenceStart,
				PlainScalar("item 1"),
				PlainScalar("item 2"),
				SequenceEnd,
				BlockMappingStart,
				PlainScalar("key 1"),
				PlainScalar("value 1"),
				PlainScalar("key 2"),
				PlainScalar("value 2"),
				MappingEnd,
				BlockMappingStart,
				PlainScalar("complex key"),
				PlainScalar("complex value"),
				MappingEnd,
				SequenceEnd,
				DocumentEnd(Implicit),
				StreamEnd);
		}

		[Fact]
		public void VerifyTokensOnExample13()
		{
			AssertSequenceOfEventsFrom(ParserFor("test13.yaml"),
				StreamStart,
				DocumentStart(Implicit),
				BlockMappingStart,
				PlainScalar("a sequence"),
				BlockSequenceStart,
				PlainScalar("item 1"),
				PlainScalar("item 2"),
				SequenceEnd,
				PlainScalar("a mapping"),
				BlockMappingStart,
				PlainScalar("key 1"),
				PlainScalar("value 1"),
				PlainScalar("key 2"),
				PlainScalar("value 2"),
				MappingEnd,
				MappingEnd,
				DocumentEnd(Implicit),
				StreamEnd);
		}

		[Fact]
		public void VerifyTokensOnExample14()
		{
			AssertSequenceOfEventsFrom(ParserFor("test14.yaml"),
				StreamStart,
				DocumentStart(Implicit),
				BlockMappingStart,
				PlainScalar("key"),
				BlockSequenceStart,
				PlainScalar("item 1"),
				PlainScalar("item 2"),
				SequenceEnd,
				MappingEnd,
				DocumentEnd(Implicit),
				StreamEnd);
		}

		[Fact]
		public void VerifyTokenWithLocalTags()
		{
			AssertSequenceOfEventsFrom(ParserFor("local-tags.yaml"),
				StreamStart,
				DocumentStart(Explicit),
				TaggedBlockMappingStart("!MyObject"),
				PlainScalar("a"),
				PlainScalar("1.0"),
				PlainScalar("b"),
				PlainScalar("42"),
				PlainScalar("c"),
				PlainScalar("-7"),
				MappingEnd,
				DocumentEnd(Implicit),
				StreamEnd);
		}

		private IParser ParserFor(string name)
		{
			return new Parser(YamlFile(name));
		}

		private void AssertSequenceOfEventsFrom(IParser parser, params ParsingEvent[] events)
		{
			var eventNumber = 1;
			foreach (var expected in events)
			{
				parser.MoveNext().Should().BeTrue("Missing parse event number {0}", eventNumber);
				AssertEvent(expected, parser.Current, eventNumber);
				eventNumber++;
			}
			parser.MoveNext().Should().BeFalse("Found extra parse events");
		}

		private void AssertEvent(ParsingEvent expected, ParsingEvent actual, int eventNumber)
		{
			actual.GetType().Should().Be(expected.GetType(), "Parse event {0} is not of the expected type.", eventNumber);

			foreach (var property in expected.GetType().GetProperties())
			{
				if (property.PropertyType == typeof(Mark) || !property.CanRead)
				{
					continue;
				}

				var value = property.GetValue(actual, null);
				var expectedValue = property.GetValue(expected, null);
				if (expectedValue is IEnumerable && !(expectedValue is string))
				{
					Dump.Write("\t{0} = {{", property.Name);
					Dump.Write(string.Join(", ", (IEnumerable)value));
					Dump.WriteLine("}");

					if (expectedValue is ICollection && value is ICollection)
					{
						var expectedCount = ((ICollection)expectedValue).Count;
						var valueCount = ((ICollection)value).Count;
						valueCount.Should().Be(expectedCount, "Compared size of collections in property {0} in parse event {1}",
							property.Name, eventNumber);
					}

					var values = ((IEnumerable)value).GetEnumerator();
					var expectedValues = ((IEnumerable)expectedValue).GetEnumerator();
					while (expectedValues.MoveNext())
					{
						values.MoveNext().Should().BeTrue("Property {0} in parse event {1} had too few elements", property.Name, eventNumber);
						values.Current.Should().Be(expectedValues.Current,
							"Compared element in property {0} in parse event {1}", property.Name, eventNumber);
					}
					values.MoveNext().Should().BeFalse("Property {0} in parse event {1} had too many elements", property.Name, eventNumber);
				}
				else
				{
					Dump.WriteLine("\t{0} = {1}", property.Name, value);
					value.Should().Be(expectedValue, "Compared property {0} in parse event {1}", property.Name, eventNumber);
				}
			}
		}
	}
}<|MERGE_RESOLUTION|>--- conflicted
+++ resolved
@@ -1,379 +1,374 @@
-//  This file is part of YamlDotNet - A .NET library for YAML.
-//  Copyright (c) 2008, 2009, 2010, 2011, 2012, 2013 Antoine Aubry
-	
-//  Permission is hereby granted, free of charge, to any person obtaining a copy of
-//  this software and associated documentation files (the "Software"), to deal in
-//  the Software without restriction, including without limitation the rights to
-//  use, copy, modify, merge, publish, distribute, sublicense, and/or sell copies
-//  of the Software, and to permit persons to whom the Software is furnished to do
-//  so, subject to the following conditions:
-	
-//  The above copyright notice and this permission notice shall be included in all
-//  copies or substantial portions of the Software.
-	
-//  THE SOFTWARE IS PROVIDED "AS IS", WITHOUT WARRANTY OF ANY KIND, EXPRESS OR
-//  IMPLIED, INCLUDING BUT NOT LIMITED TO THE WARRANTIES OF MERCHANTABILITY,
-//  FITNESS FOR A PARTICULAR PURPOSE AND NONINFRINGEMENT. IN NO EVENT SHALL THE
-//  AUTHORS OR COPYRIGHT HOLDERS BE LIABLE FOR ANY CLAIM, DAMAGES OR OTHER
-//  LIABILITY, WHETHER IN AN ACTION OF CONTRACT, TORT OR OTHERWISE, ARISING FROM,
-//  OUT OF OR IN CONNECTION WITH THE SOFTWARE OR THE USE OR OTHER DEALINGS IN THE
-//  SOFTWARE.
-
-using System.Collections;
-using FluentAssertions;
-using Xunit;
-<<<<<<< HEAD
-using YamlDotNet.Events;
-using VersionDirective = YamlDotNet.Tokens.VersionDirective;
-using TagDirective = YamlDotNet.Tokens.TagDirective;
-=======
-using YamlDotNet.Core.Events;
->>>>>>> aa9c083c
-
-namespace YamlDotNet.Test
-{
-	public class ParserTests : ParserTestHelper
-	{
-		[Fact]
-		public void EmptyDocument()
-		{
-			AssertSequenceOfEventsFrom(ParserFor("empty.yaml"),
-				StreamStart,
-				StreamEnd);
-		}
-
-		[Fact]
-		public void VerifyEventsOnExample1()
-		{
-			AssertSequenceOfEventsFrom(ParserFor("test1.yaml"),
-				StreamStart,
-				DocumentStart(Explicit, Version(1, 1),
-					TagDirective("!", "!foo"),
-					TagDirective("!yaml!", TagYaml),
-					TagDirective("!!", TagYaml)),
-				PlainScalar(string.Empty),
-				DocumentEnd(Implicit),
-				StreamEnd);
-		}
-
-		[Fact]
-		public void VerifyTokensOnExample2()
-		{
-			AssertSequenceOfEventsFrom(ParserFor("test2.yaml"),
-				StreamStart,
-				DocumentStart(Implicit),
-				SingleQuotedScalar("a scalar"),
-				DocumentEnd(Implicit),
-				StreamEnd);
-		}
-
-		[Fact]
-		public void VerifyTokensOnExample3()
-		{
-			AssertSequenceOfEventsFrom(ParserFor("test3.yaml"),
-				StreamStart,
-				DocumentStart(Explicit),
-				SingleQuotedScalar("a scalar"),
-				DocumentEnd(Explicit),
-				StreamEnd);
-		}
-
-		[Fact]
-		public void VerifyTokensOnExample4()
-		{
-			AssertSequenceOfEventsFrom(ParserFor("test4.yaml"),
-				StreamStart,
-				DocumentStart(Implicit),
-				SingleQuotedScalar("a scalar"),
-				DocumentEnd(Implicit),
-				DocumentStart(Explicit),
-				SingleQuotedScalar("another scalar"),
-				DocumentEnd(Implicit),
-				DocumentStart(Explicit),
-				SingleQuotedScalar("yet another scalar"),
-				DocumentEnd(Implicit),
-				StreamEnd);
-		}
-
-		[Fact]
-		public void VerifyTokensOnExample5()
-		{
-			AssertSequenceOfEventsFrom(ParserFor("test5.yaml"),
-				StreamStart,
-				DocumentStart(Implicit),
-				AnchoredFlowSequenceStart("A"),
-				AnchorAlias("A"),
-				SequenceEnd,
-				DocumentEnd(Implicit),
-				StreamEnd);
-		}
-
-		[Fact]
-		public void VerifyTokensOnExample6()
-		{
-			var parser = ParserFor("test6.yaml");
-			AssertSequenceOfEventsFrom(parser,
-				StreamStart,
-				DocumentStart(Implicit),
-				ExplicitDoubleQuotedScalar(TagYaml + "float", "3.14"),
-				DocumentEnd(Implicit),
-				StreamEnd);
-		}
-
-		[Fact]
-		public void VerifyTokensOnExample7()
-		{
-			AssertSequenceOfEventsFrom(ParserFor("test7.yaml"),
-				StreamStart,
-				DocumentStart(Explicit),
-				PlainScalar(string.Empty),
-				DocumentEnd(Implicit),
-				DocumentStart(Explicit),
-				PlainScalar("a plain scalar"),
-				DocumentEnd(Implicit),
-				DocumentStart(Explicit),
-				SingleQuotedScalar("a single-quoted scalar"),
-				DocumentEnd(Implicit),
-				DocumentStart(Explicit),
-				DoubleQuotedScalar("a double-quoted scalar"),
-				DocumentEnd(Implicit),
-				DocumentStart(Explicit),
-				LiteralScalar("a literal scalar"),
-				DocumentEnd(Implicit),
-				DocumentStart(Explicit),
-				FoldedScalar("a folded scalar"),
-				DocumentEnd(Implicit),
-				StreamEnd);
-		}
-
-		[Fact]
-		public void VerifyTokensOnExample8()
-		{
-			AssertSequenceOfEventsFrom(ParserFor("test8.yaml"),
-				StreamStart,
-				DocumentStart(Implicit),
-				FlowSequenceStart,
-				PlainScalar("item 1"),
-				PlainScalar("item 2"),
-				PlainScalar("item 3"),
-				SequenceEnd,
-				DocumentEnd(Implicit),
-				StreamEnd);
-		}
-
-		[Fact]
-		public void VerifyTokensOnExample9()
-		{
-			AssertSequenceOfEventsFrom(ParserFor("test9.yaml"),
-				StreamStart,
-				DocumentStart(Implicit),
-				FlowMappingStart,
-				PlainScalar("a simple key"),
-				PlainScalar("a value"),
-				PlainScalar("a complex key"),
-				PlainScalar("another value"),
-				MappingEnd,
-				DocumentEnd(Implicit),
-				StreamEnd);
-		}
-
-		[Fact]
-		public void VerifyTokensOnExample10()
-		{
-			AssertSequenceOfEventsFrom(ParserFor("test10.yaml"),
-				StreamStart,
-				DocumentStart(Implicit),
-				BlockSequenceStart,
-				PlainScalar("item 1"),
-				PlainScalar("item 2"),
-				BlockSequenceStart,
-				PlainScalar("item 3.1"),
-				PlainScalar("item 3.2"),
-				SequenceEnd,
-				BlockMappingStart,
-				PlainScalar("key 1"),
-				PlainScalar("value 1"),
-				PlainScalar("key 2"),
-				PlainScalar("value 2"),
-				MappingEnd,
-				SequenceEnd,
-				DocumentEnd(Implicit),
-				StreamEnd);
-		}
-
-		[Fact]
-		public void VerifyTokensOnExample11()
-		{
-			AssertSequenceOfEventsFrom(ParserFor("test11.yaml"),
-				StreamStart,
-				DocumentStart(Implicit),
-				BlockMappingStart,
-				PlainScalar("a simple key"),
-				PlainScalar("a value"),
-				PlainScalar("a complex key"),
-				PlainScalar("another value"),
-				PlainScalar("a mapping"),
-				BlockMappingStart,
-				PlainScalar("key 1"),
-				PlainScalar("value 1"),
-				PlainScalar("key 2"),
-				PlainScalar("value 2"),
-				MappingEnd,
-				PlainScalar("a sequence"),
-				BlockSequenceStart,
-				PlainScalar("item 1"),
-				PlainScalar("item 2"),
-				SequenceEnd,
-				MappingEnd,
-				DocumentEnd(Implicit),
-				StreamEnd);
-		}
-
-		[Fact]
-		public void VerifyTokensOnExample12()
-		{
-			AssertSequenceOfEventsFrom(ParserFor("test12.yaml"),
-				StreamStart,
-				DocumentStart(Implicit),
-				BlockSequenceStart,
-				BlockSequenceStart,
-				PlainScalar("item 1"),
-				PlainScalar("item 2"),
-				SequenceEnd,
-				BlockMappingStart,
-				PlainScalar("key 1"),
-				PlainScalar("value 1"),
-				PlainScalar("key 2"),
-				PlainScalar("value 2"),
-				MappingEnd,
-				BlockMappingStart,
-				PlainScalar("complex key"),
-				PlainScalar("complex value"),
-				MappingEnd,
-				SequenceEnd,
-				DocumentEnd(Implicit),
-				StreamEnd);
-		}
-
-		[Fact]
-		public void VerifyTokensOnExample13()
-		{
-			AssertSequenceOfEventsFrom(ParserFor("test13.yaml"),
-				StreamStart,
-				DocumentStart(Implicit),
-				BlockMappingStart,
-				PlainScalar("a sequence"),
-				BlockSequenceStart,
-				PlainScalar("item 1"),
-				PlainScalar("item 2"),
-				SequenceEnd,
-				PlainScalar("a mapping"),
-				BlockMappingStart,
-				PlainScalar("key 1"),
-				PlainScalar("value 1"),
-				PlainScalar("key 2"),
-				PlainScalar("value 2"),
-				MappingEnd,
-				MappingEnd,
-				DocumentEnd(Implicit),
-				StreamEnd);
-		}
-
-		[Fact]
-		public void VerifyTokensOnExample14()
-		{
-			AssertSequenceOfEventsFrom(ParserFor("test14.yaml"),
-				StreamStart,
-				DocumentStart(Implicit),
-				BlockMappingStart,
-				PlainScalar("key"),
-				BlockSequenceStart,
-				PlainScalar("item 1"),
-				PlainScalar("item 2"),
-				SequenceEnd,
-				MappingEnd,
-				DocumentEnd(Implicit),
-				StreamEnd);
-		}
-
-		[Fact]
-		public void VerifyTokenWithLocalTags()
-		{
-			AssertSequenceOfEventsFrom(ParserFor("local-tags.yaml"),
-				StreamStart,
-				DocumentStart(Explicit),
-				TaggedBlockMappingStart("!MyObject"),
-				PlainScalar("a"),
-				PlainScalar("1.0"),
-				PlainScalar("b"),
-				PlainScalar("42"),
-				PlainScalar("c"),
-				PlainScalar("-7"),
-				MappingEnd,
-				DocumentEnd(Implicit),
-				StreamEnd);
-		}
-
-		private IParser ParserFor(string name)
-		{
-			return new Parser(YamlFile(name));
-		}
-
-		private void AssertSequenceOfEventsFrom(IParser parser, params ParsingEvent[] events)
-		{
-			var eventNumber = 1;
-			foreach (var expected in events)
-			{
-				parser.MoveNext().Should().BeTrue("Missing parse event number {0}", eventNumber);
-				AssertEvent(expected, parser.Current, eventNumber);
-				eventNumber++;
-			}
-			parser.MoveNext().Should().BeFalse("Found extra parse events");
-		}
-
-		private void AssertEvent(ParsingEvent expected, ParsingEvent actual, int eventNumber)
-		{
-			actual.GetType().Should().Be(expected.GetType(), "Parse event {0} is not of the expected type.", eventNumber);
-
-			foreach (var property in expected.GetType().GetProperties())
-			{
-				if (property.PropertyType == typeof(Mark) || !property.CanRead)
-				{
-					continue;
-				}
-
-				var value = property.GetValue(actual, null);
-				var expectedValue = property.GetValue(expected, null);
-				if (expectedValue is IEnumerable && !(expectedValue is string))
-				{
-					Dump.Write("\t{0} = {{", property.Name);
-					Dump.Write(string.Join(", ", (IEnumerable)value));
-					Dump.WriteLine("}");
-
-					if (expectedValue is ICollection && value is ICollection)
-					{
-						var expectedCount = ((ICollection)expectedValue).Count;
-						var valueCount = ((ICollection)value).Count;
-						valueCount.Should().Be(expectedCount, "Compared size of collections in property {0} in parse event {1}",
-							property.Name, eventNumber);
-					}
-
-					var values = ((IEnumerable)value).GetEnumerator();
-					var expectedValues = ((IEnumerable)expectedValue).GetEnumerator();
-					while (expectedValues.MoveNext())
-					{
-						values.MoveNext().Should().BeTrue("Property {0} in parse event {1} had too few elements", property.Name, eventNumber);
-						values.Current.Should().Be(expectedValues.Current,
-							"Compared element in property {0} in parse event {1}", property.Name, eventNumber);
-					}
-					values.MoveNext().Should().BeFalse("Property {0} in parse event {1} had too many elements", property.Name, eventNumber);
-				}
-				else
-				{
-					Dump.WriteLine("\t{0} = {1}", property.Name, value);
-					value.Should().Be(expectedValue, "Compared property {0} in parse event {1}", property.Name, eventNumber);
-				}
-			}
-		}
-	}
+//  This file is part of YamlDotNet - A .NET library for YAML.
+//  Copyright (c) 2008, 2009, 2010, 2011, 2012, 2013 Antoine Aubry
+	
+//  Permission is hereby granted, free of charge, to any person obtaining a copy of
+//  this software and associated documentation files (the "Software"), to deal in
+//  the Software without restriction, including without limitation the rights to
+//  use, copy, modify, merge, publish, distribute, sublicense, and/or sell copies
+//  of the Software, and to permit persons to whom the Software is furnished to do
+//  so, subject to the following conditions:
+	
+//  The above copyright notice and this permission notice shall be included in all
+//  copies or substantial portions of the Software.
+	
+//  THE SOFTWARE IS PROVIDED "AS IS", WITHOUT WARRANTY OF ANY KIND, EXPRESS OR
+//  IMPLIED, INCLUDING BUT NOT LIMITED TO THE WARRANTIES OF MERCHANTABILITY,
+//  FITNESS FOR A PARTICULAR PURPOSE AND NONINFRINGEMENT. IN NO EVENT SHALL THE
+//  AUTHORS OR COPYRIGHT HOLDERS BE LIABLE FOR ANY CLAIM, DAMAGES OR OTHER
+//  LIABILITY, WHETHER IN AN ACTION OF CONTRACT, TORT OR OTHERWISE, ARISING FROM,
+//  OUT OF OR IN CONNECTION WITH THE SOFTWARE OR THE USE OR OTHER DEALINGS IN THE
+//  SOFTWARE.
+
+using System.Collections;
+using FluentAssertions;
+using Xunit;
+using YamlDotNet.Test;
+using YamlDotNet.Events;
+
+namespace YamlDotNet.Test
+{
+	public class ParserTests : ParserTestHelper
+	{
+		[Fact]
+		public void EmptyDocument()
+		{
+			AssertSequenceOfEventsFrom(ParserFor("empty.yaml"),
+				StreamStart,
+				StreamEnd);
+		}
+
+		[Fact]
+		public void VerifyEventsOnExample1()
+		{
+			AssertSequenceOfEventsFrom(ParserFor("test1.yaml"),
+				StreamStart,
+				DocumentStart(Explicit, Version(1, 1),
+					TagDirective("!", "!foo"),
+					TagDirective("!yaml!", TagYaml),
+					TagDirective("!!", TagYaml)),
+				PlainScalar(string.Empty),
+				DocumentEnd(Implicit),
+				StreamEnd);
+		}
+
+		[Fact]
+		public void VerifyTokensOnExample2()
+		{
+			AssertSequenceOfEventsFrom(ParserFor("test2.yaml"),
+				StreamStart,
+				DocumentStart(Implicit),
+				SingleQuotedScalar("a scalar"),
+				DocumentEnd(Implicit),
+				StreamEnd);
+		}
+
+		[Fact]
+		public void VerifyTokensOnExample3()
+		{
+			AssertSequenceOfEventsFrom(ParserFor("test3.yaml"),
+				StreamStart,
+				DocumentStart(Explicit),
+				SingleQuotedScalar("a scalar"),
+				DocumentEnd(Explicit),
+				StreamEnd);
+		}
+
+		[Fact]
+		public void VerifyTokensOnExample4()
+		{
+			AssertSequenceOfEventsFrom(ParserFor("test4.yaml"),
+				StreamStart,
+				DocumentStart(Implicit),
+				SingleQuotedScalar("a scalar"),
+				DocumentEnd(Implicit),
+				DocumentStart(Explicit),
+				SingleQuotedScalar("another scalar"),
+				DocumentEnd(Implicit),
+				DocumentStart(Explicit),
+				SingleQuotedScalar("yet another scalar"),
+				DocumentEnd(Implicit),
+				StreamEnd);
+		}
+
+		[Fact]
+		public void VerifyTokensOnExample5()
+		{
+			AssertSequenceOfEventsFrom(ParserFor("test5.yaml"),
+				StreamStart,
+				DocumentStart(Implicit),
+				AnchoredFlowSequenceStart("A"),
+				AnchorAlias("A"),
+				SequenceEnd,
+				DocumentEnd(Implicit),
+				StreamEnd);
+		}
+
+		[Fact]
+		public void VerifyTokensOnExample6()
+		{
+			var parser = ParserFor("test6.yaml");
+			AssertSequenceOfEventsFrom(parser,
+				StreamStart,
+				DocumentStart(Implicit),
+				ExplicitDoubleQuotedScalar(TagYaml + "float", "3.14"),
+				DocumentEnd(Implicit),
+				StreamEnd);
+		}
+
+		[Fact]
+		public void VerifyTokensOnExample7()
+		{
+			AssertSequenceOfEventsFrom(ParserFor("test7.yaml"),
+				StreamStart,
+				DocumentStart(Explicit),
+				PlainScalar(string.Empty),
+				DocumentEnd(Implicit),
+				DocumentStart(Explicit),
+				PlainScalar("a plain scalar"),
+				DocumentEnd(Implicit),
+				DocumentStart(Explicit),
+				SingleQuotedScalar("a single-quoted scalar"),
+				DocumentEnd(Implicit),
+				DocumentStart(Explicit),
+				DoubleQuotedScalar("a double-quoted scalar"),
+				DocumentEnd(Implicit),
+				DocumentStart(Explicit),
+				LiteralScalar("a literal scalar"),
+				DocumentEnd(Implicit),
+				DocumentStart(Explicit),
+				FoldedScalar("a folded scalar"),
+				DocumentEnd(Implicit),
+				StreamEnd);
+		}
+
+		[Fact]
+		public void VerifyTokensOnExample8()
+		{
+			AssertSequenceOfEventsFrom(ParserFor("test8.yaml"),
+				StreamStart,
+				DocumentStart(Implicit),
+				FlowSequenceStart,
+				PlainScalar("item 1"),
+				PlainScalar("item 2"),
+				PlainScalar("item 3"),
+				SequenceEnd,
+				DocumentEnd(Implicit),
+				StreamEnd);
+		}
+
+		[Fact]
+		public void VerifyTokensOnExample9()
+		{
+			AssertSequenceOfEventsFrom(ParserFor("test9.yaml"),
+				StreamStart,
+				DocumentStart(Implicit),
+				FlowMappingStart,
+				PlainScalar("a simple key"),
+				PlainScalar("a value"),
+				PlainScalar("a complex key"),
+				PlainScalar("another value"),
+				MappingEnd,
+				DocumentEnd(Implicit),
+				StreamEnd);
+		}
+
+		[Fact]
+		public void VerifyTokensOnExample10()
+		{
+			AssertSequenceOfEventsFrom(ParserFor("test10.yaml"),
+				StreamStart,
+				DocumentStart(Implicit),
+				BlockSequenceStart,
+				PlainScalar("item 1"),
+				PlainScalar("item 2"),
+				BlockSequenceStart,
+				PlainScalar("item 3.1"),
+				PlainScalar("item 3.2"),
+				SequenceEnd,
+				BlockMappingStart,
+				PlainScalar("key 1"),
+				PlainScalar("value 1"),
+				PlainScalar("key 2"),
+				PlainScalar("value 2"),
+				MappingEnd,
+				SequenceEnd,
+				DocumentEnd(Implicit),
+				StreamEnd);
+		}
+
+		[Fact]
+		public void VerifyTokensOnExample11()
+		{
+			AssertSequenceOfEventsFrom(ParserFor("test11.yaml"),
+				StreamStart,
+				DocumentStart(Implicit),
+				BlockMappingStart,
+				PlainScalar("a simple key"),
+				PlainScalar("a value"),
+				PlainScalar("a complex key"),
+				PlainScalar("another value"),
+				PlainScalar("a mapping"),
+				BlockMappingStart,
+				PlainScalar("key 1"),
+				PlainScalar("value 1"),
+				PlainScalar("key 2"),
+				PlainScalar("value 2"),
+				MappingEnd,
+				PlainScalar("a sequence"),
+				BlockSequenceStart,
+				PlainScalar("item 1"),
+				PlainScalar("item 2"),
+				SequenceEnd,
+				MappingEnd,
+				DocumentEnd(Implicit),
+				StreamEnd);
+		}
+
+		[Fact]
+		public void VerifyTokensOnExample12()
+		{
+			AssertSequenceOfEventsFrom(ParserFor("test12.yaml"),
+				StreamStart,
+				DocumentStart(Implicit),
+				BlockSequenceStart,
+				BlockSequenceStart,
+				PlainScalar("item 1"),
+				PlainScalar("item 2"),
+				SequenceEnd,
+				BlockMappingStart,
+				PlainScalar("key 1"),
+				PlainScalar("value 1"),
+				PlainScalar("key 2"),
+				PlainScalar("value 2"),
+				MappingEnd,
+				BlockMappingStart,
+				PlainScalar("complex key"),
+				PlainScalar("complex value"),
+				MappingEnd,
+				SequenceEnd,
+				DocumentEnd(Implicit),
+				StreamEnd);
+		}
+
+		[Fact]
+		public void VerifyTokensOnExample13()
+		{
+			AssertSequenceOfEventsFrom(ParserFor("test13.yaml"),
+				StreamStart,
+				DocumentStart(Implicit),
+				BlockMappingStart,
+				PlainScalar("a sequence"),
+				BlockSequenceStart,
+				PlainScalar("item 1"),
+				PlainScalar("item 2"),
+				SequenceEnd,
+				PlainScalar("a mapping"),
+				BlockMappingStart,
+				PlainScalar("key 1"),
+				PlainScalar("value 1"),
+				PlainScalar("key 2"),
+				PlainScalar("value 2"),
+				MappingEnd,
+				MappingEnd,
+				DocumentEnd(Implicit),
+				StreamEnd);
+		}
+
+		[Fact]
+		public void VerifyTokensOnExample14()
+		{
+			AssertSequenceOfEventsFrom(ParserFor("test14.yaml"),
+				StreamStart,
+				DocumentStart(Implicit),
+				BlockMappingStart,
+				PlainScalar("key"),
+				BlockSequenceStart,
+				PlainScalar("item 1"),
+				PlainScalar("item 2"),
+				SequenceEnd,
+				MappingEnd,
+				DocumentEnd(Implicit),
+				StreamEnd);
+		}
+
+		[Fact]
+		public void VerifyTokenWithLocalTags()
+		{
+			AssertSequenceOfEventsFrom(ParserFor("local-tags.yaml"),
+				StreamStart,
+				DocumentStart(Explicit),
+				TaggedBlockMappingStart("!MyObject"),
+				PlainScalar("a"),
+				PlainScalar("1.0"),
+				PlainScalar("b"),
+				PlainScalar("42"),
+				PlainScalar("c"),
+				PlainScalar("-7"),
+				MappingEnd,
+				DocumentEnd(Implicit),
+				StreamEnd);
+		}
+
+		private IParser ParserFor(string name)
+		{
+			return new Parser(YamlFile(name));
+		}
+
+		private void AssertSequenceOfEventsFrom(IParser parser, params ParsingEvent[] events)
+		{
+			var eventNumber = 1;
+			foreach (var expected in events)
+			{
+				parser.MoveNext().Should().BeTrue("Missing parse event number {0}", eventNumber);
+				AssertEvent(expected, parser.Current, eventNumber);
+				eventNumber++;
+			}
+			parser.MoveNext().Should().BeFalse("Found extra parse events");
+		}
+
+		private void AssertEvent(ParsingEvent expected, ParsingEvent actual, int eventNumber)
+		{
+			actual.GetType().Should().Be(expected.GetType(), "Parse event {0} is not of the expected type.", eventNumber);
+
+			foreach (var property in expected.GetType().GetProperties())
+			{
+				if (property.PropertyType == typeof(Mark) || !property.CanRead)
+				{
+					continue;
+				}
+
+				var value = property.GetValue(actual, null);
+				var expectedValue = property.GetValue(expected, null);
+				if (expectedValue is IEnumerable && !(expectedValue is string))
+				{
+					Dump.Write("\t{0} = {{", property.Name);
+					Dump.Write(string.Join(", ", (IEnumerable)value));
+					Dump.WriteLine("}");
+
+					if (expectedValue is ICollection && value is ICollection)
+					{
+						var expectedCount = ((ICollection)expectedValue).Count;
+						var valueCount = ((ICollection)value).Count;
+						valueCount.Should().Be(expectedCount, "Compared size of collections in property {0} in parse event {1}",
+							property.Name, eventNumber);
+					}
+
+					var values = ((IEnumerable)value).GetEnumerator();
+					var expectedValues = ((IEnumerable)expectedValue).GetEnumerator();
+					while (expectedValues.MoveNext())
+					{
+						values.MoveNext().Should().BeTrue("Property {0} in parse event {1} had too few elements", property.Name, eventNumber);
+						values.Current.Should().Be(expectedValues.Current,
+							"Compared element in property {0} in parse event {1}", property.Name, eventNumber);
+					}
+					values.MoveNext().Should().BeFalse("Property {0} in parse event {1} had too many elements", property.Name, eventNumber);
+				}
+				else
+				{
+					Dump.WriteLine("\t{0} = {1}", property.Name, value);
+					value.Should().Be(expectedValue, "Compared property {0} in parse event {1}", property.Name, eventNumber);
+				}
+			}
+		}
+	}
 }