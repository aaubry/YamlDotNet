--- conflicted
+++ resolved
@@ -1,6 +1,7 @@
 module DeserializerTests
 
 open System
+open System.Linq
 open Xunit
 open YamlDotNet.Serialization
 open YamlDotNet.Serialization.NamingConventions
@@ -79,17 +80,10 @@
     Assert.Equal("V6", person.Cars[0].Spec.Value.EngineType)
     Assert.Equal("AWD", person.Cars[0].Spec.Value.DriveType)
     
-<<<<<<< HEAD
     Assert.Equal("Honda", person.Cars[1].Name)
     Assert.Null(person.Cars[1].Spec)
     Assert.Equal(None, person.Cars[1].Spec)
     Assert.Equal(None, person.Cars[1].Nickname)
-
-=======
-    person.Cars[1].Name |> should equal "Honda"
-    person.Cars[1].Spec |> should be null
-    person.Cars[1].Spec |> should equal None
-    person.Cars[1].Nickname |> should equal None
 
 
 [<CLIMutable>]
@@ -116,8 +110,12 @@
                 .Build()
 
     let person = sut.Deserialize<TestSeq>(yaml)
-    person.name |> should equal jackTheDriver.name
-    person.numbers |> should equalSeq jackTheDriver.numbers
+    Assert.Equal(jackTheDriver.name, person.name)
+    let numbers = person.numbers.ToArray()
+    Assert.Equal(3, numbers.Length)
+    Assert.Equal(12, numbers[0])
+    Assert.Equal(2, numbers[1])
+    Assert.Equal(2, numbers[2])
 
 [<CLIMutable>]
 type TestList = {
@@ -143,7 +141,12 @@
                 .Build()
 
     let person = sut.Deserialize<TestList>(yaml)
-    person |> should equal jackTheDriver
+    Assert.Equal(jackTheDriver.name, person.name)
+    let numbers = person.numbers.ToArray()
+    Assert.Equal(3, numbers.Length)
+    Assert.Equal(12, numbers[0])
+    Assert.Equal(2, numbers[1])
+    Assert.Equal(2, numbers[2])
 
 
 [<CLIMutable>]
@@ -170,6 +173,9 @@
                 .Build()
 
     let person = sut.Deserialize<TestArray>(yaml)
-    person |> should equal jackTheDriver
-
->>>>>>> 760472fd
+    Assert.Equal(jackTheDriver.name, person.name)
+    let numbers = person.numbers.ToArray()
+    Assert.Equal(3, numbers.Length)
+    Assert.Equal(12, numbers[0])
+    Assert.Equal(2, numbers[1])
+    Assert.Equal(2, numbers[2])